/**
 * Data transformation utilities for form data mapping
 */

import { MigrationInformationData } from '@/hooks/utilities/useMigrationInformation';
<<<<<<< HEAD
import type { ResidentFormData, CivilStatusEnum, CitizenshipEnum, BloodTypeEnum } from '@/types';
=======
import type { ResidentFormData } from '@/types';
>>>>>>> 8dbeab9f

// Data transformer for BasicInformation
export interface BasicInformationData {
  first_name: string;
  middle_name: string;
  last_name: string;
  extension_name: string;
  sex: 'male' | 'female' | '';
  civil_status: string;
  civil_status_others_specify: string;
  citizenship: string;
}

export const transformBasicInfoToFormData = (
  basicInfo: BasicInformationData
): Partial<ResidentFormData> => {
  return {
    first_name: basicInfo.first_name,
    middle_name: basicInfo.middle_name,
    last_name: basicInfo.last_name,
    extension_name: basicInfo.extension_name,
    sex: basicInfo.sex === '' ? undefined : (basicInfo.sex as 'male' | 'female'),
    civil_status: basicInfo.civil_status as CivilStatusEnum,
    citizenship: basicInfo.citizenship as CitizenshipEnum,
  };
};

export const extractBasicInfoFromFormData = (formData: ResidentFormData): BasicInformationData => {
  return {
    first_name: formData.first_name || '',
    middle_name: formData.middle_name || '',
    last_name: formData.last_name || '',
    extension_name: formData.extension_name || '',
    sex: (formData.sex || '') as '' | 'male' | 'female',
    civil_status: formData.civil_status || '',
    civil_status_others_specify: formData.civil_status_others_specify || '',
    citizenship: formData.citizenship || '',
  };
};

// Data transformer for BirthInformation
export interface BirthInformationData {
  birthdate: string;
  birth_place_name: string;
  birth_place_code: string;
}

export const transformBirthInfoToFormData = (
  birthInfo: BirthInformationData
): Partial<ResidentFormData> => {
  return {
    birthdate: birthInfo.birthdate,
    birth_place_code: birthInfo.birth_place_code,
  };
};

export const extractBirthInfoFromFormData = (formData: ResidentFormData): BirthInformationData => {
  return {
    birthdate: formData.birthdate || '',
    birth_place_name: formData.birth_place_name || '',
    birth_place_code: formData.birth_place_code || '',
  };
};

// Data transformer for EducationInformation
export interface EducationInformationData {
  education_attainment: string;
  is_graduate: boolean;
}

export const transformEducationInfoToFormData = (
  educationInfo: EducationInformationData
): Partial<ResidentFormData> => {
  return {
    education_attainment: educationInfo.education_attainment,
    is_graduate: educationInfo.is_graduate,
  };
};

export const extractEducationInfoFromFormData = (
  formData: ResidentFormData
): EducationInformationData => {
  return {
    education_attainment: formData.education_attainment || '',
    is_graduate: formData.is_graduate || false,
  };
};

// Data transformer for EmploymentInformation
export interface EmploymentInformationData {
  employment_status: string;
  occupation_code: string;
}

export const transformEmploymentInfoToFormData = (
  employmentInfo: EmploymentInformationData
): Partial<ResidentFormData> => {
  return {
    employment_status: employmentInfo.employment_status,
    occupation_code: employmentInfo.occupation_code,
  };
};

export const extractEmploymentInfoFromFormData = (
  formData: ResidentFormData
): EmploymentInformationData => {
  return {
    employment_status: formData.employment_status || '',
    occupation_code: formData.occupation_code || '',
  };
};

// Data transformer for PhysicalCharacteristics
export interface PhysicalCharacteristicsData {
  blood_type: string;
  complexion: string;
  height: string;
  weight: string;
  citizenship: string;
  ethnicity: string;
  religion: string;
  religion_others_specify: string;
}

export const transformPhysicalCharacteristicsToFormData = (
  physicalInfo: PhysicalCharacteristicsData
): Partial<ResidentFormData> => {
  return {
    blood_type: physicalInfo.blood_type as BloodTypeEnum,
    complexion: physicalInfo.complexion,
    height: parseFloat(physicalInfo.height) || 0,
    weight: parseFloat(physicalInfo.weight) || 0,
    citizenship: physicalInfo.citizenship as CitizenshipEnum,
    ethnicity: physicalInfo.ethnicity,
    religion: physicalInfo.religion,
    religion_others_specify: physicalInfo.religion_others_specify,
  };
};

export const extractPhysicalCharacteristicsFromFormData = (
  formData: ResidentFormData
): PhysicalCharacteristicsData => {
  return {
    blood_type: formData.blood_type || '',
    complexion: formData.complexion || '',
    height: String(formData.height || ''),
    weight: String(formData.weight || ''),
    citizenship: formData.citizenship || '',
    ethnicity: formData.ethnicity || '',
    religion: formData.religion || '',
    religion_others_specify: formData.religion_others_specify || '',
  };
};

// Data transformer for Migration Information
export const transformMigrationInfoToFormData = (
  migrationInfo: MigrationInformationData
): Partial<ResidentFormData> => {
  return {
    previous_barangay_code: migrationInfo.previous_barangay_code || '',
    previous_city_municipality_code: migrationInfo.previous_city_municipality_code || '',
    previous_province_code: migrationInfo.previous_province_code || '',
    previous_region_code: migrationInfo.previous_region_code || '',
    length_of_stay_previous_months: migrationInfo.length_of_stay_previous_months || 0,
    reason_for_migration: migrationInfo.reason_for_migration || '',
    date_of_transfer: migrationInfo.date_of_transfer || '',
    migration_type: migrationInfo.migration_type || '',
  };
};

export const extractMigrationInfoFromFormData = (
  formData: ResidentFormData
): MigrationInformationData => {
  return {
    previous_barangay_code: formData.previous_barangay_code || '',
    previous_city_municipality_code: formData.previous_city_municipality_code || '',
    previous_province_code: formData.previous_province_code || '',
    previous_region_code: formData.previous_region_code || '',
    length_of_stay_previous_months: formData.length_of_stay_previous_months || 0,
    reason_for_migration: formData.reason_for_migration || '',
    date_of_transfer: formData.date_of_transfer || '',
    migration_type: formData.migration_type || '',
  };
};

// Generic field change handler factory
export const createFieldChangeHandler =
  <T extends Record<string, unknown>>(currentValue: T, onChange: (value: T) => void) =>
  (field: keyof T, value: T[keyof T]) => {
    onChange({
      ...currentValue,
      [field]: value,
    });
  };

// Bulk field update utility
export const updateFormFields = (
  currentFormData: ResidentFormData,
  updates: Partial<ResidentFormData>
): ResidentFormData => {
  return {
    ...currentFormData,
    ...updates,
  };
};

// Form data validation helpers
export const validateRequiredFields = (
  data: Record<string, any>,
  requiredFields: string[]
): { isValid: boolean; missingFields: string[] } => {
  const missingFields = requiredFields.filter(field => {
    const value = data[field];
    return value === null || value === undefined || value === '';
  });

  return {
    isValid: missingFields.length === 0,
    missingFields,
  };
};

// Field dependency resolver
export const resolveFieldDependencies = (
  formData: ResidentFormData,
  fieldName: string,
  dependencies: Record<string, string[]>
): boolean => {
  const fieldDependencies = dependencies[fieldName];
  if (!fieldDependencies) return true;

  return fieldDependencies.every(dep => {
    const value = formData[dep as keyof ResidentFormData];
    return value !== null && value !== undefined && value !== '';
  });
};<|MERGE_RESOLUTION|>--- conflicted
+++ resolved
@@ -3,11 +3,7 @@
  */
 
 import { MigrationInformationData } from '@/hooks/utilities/useMigrationInformation';
-<<<<<<< HEAD
-import type { ResidentFormData, CivilStatusEnum, CitizenshipEnum, BloodTypeEnum } from '@/types';
-=======
 import type { ResidentFormData } from '@/types';
->>>>>>> 8dbeab9f
 
 // Data transformer for BasicInformation
 export interface BasicInformationData {
@@ -30,8 +26,8 @@
     last_name: basicInfo.last_name,
     extension_name: basicInfo.extension_name,
     sex: basicInfo.sex === '' ? undefined : (basicInfo.sex as 'male' | 'female'),
-    civil_status: basicInfo.civil_status as CivilStatusEnum,
-    citizenship: basicInfo.citizenship as CitizenshipEnum,
+    civil_status: basicInfo.civil_status as any,
+    citizenship: basicInfo.citizenship as any,
   };
 };
 
@@ -43,7 +39,7 @@
     extension_name: formData.extension_name || '',
     sex: (formData.sex || '') as '' | 'male' | 'female',
     civil_status: formData.civil_status || '',
-    civil_status_others_specify: formData.civil_status_others_specify || '',
+    civil_status_others_specify: (formData as any).civil_status_others_specify || '',
     citizenship: formData.citizenship || '',
   };
 };
@@ -136,11 +132,11 @@
   physicalInfo: PhysicalCharacteristicsData
 ): Partial<ResidentFormData> => {
   return {
-    blood_type: physicalInfo.blood_type as BloodTypeEnum,
+    blood_type: physicalInfo.blood_type as any,
     complexion: physicalInfo.complexion,
     height: parseFloat(physicalInfo.height) || 0,
     weight: parseFloat(physicalInfo.weight) || 0,
-    citizenship: physicalInfo.citizenship as CitizenshipEnum,
+    citizenship: physicalInfo.citizenship as any,
     ethnicity: physicalInfo.ethnicity,
     religion: physicalInfo.religion,
     religion_others_specify: physicalInfo.religion_others_specify,
