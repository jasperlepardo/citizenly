/**
 * Database Connection Pool Management
 * Optimized Supabase client management with connection pooling
 */

import { createClient, SupabaseClient } from '@supabase/supabase-js';

import { getSupabaseConfig, isProduction, createLogger } from '@/lib/config/environment';
import type { Database } from '@/lib/data/supabase';

const logger = createLogger('ConnectionPool');

interface ConnectionPoolConfig {
  maxConnections: number;
  idleTimeout: number;
  connectionTimeout: number;
  retryAttempts: number;
  healthCheckInterval: number;
}

interface PooledConnection {
  client: SupabaseClient<Database>;
  createdAt: number;
  lastUsed: number;
  isActive: boolean;
  connectionId: string;
}

class DatabaseConnectionPool {
  private pool: Map<string, PooledConnection> = new Map();
  private config: ConnectionPoolConfig;
  private healthCheckTimer?: NodeJS.Timeout;
  private isInitialized = false;

  constructor() {
    this.config = {
      maxConnections: isProduction() ? 20 : 10,
      idleTimeout: 300000, // 5 minutes
      connectionTimeout: 10000, // 10 seconds
      retryAttempts: 3,
      healthCheckInterval: 60000, // 1 minute
    };
  }

  /**
   * Initialize the connection pool
   */
  async initialize(): Promise<void> {
    if (this.isInitialized) return;

    logger.info('Initializing database connection pool', {
      maxConnections: this.config.maxConnections,
      environment: process.env.NODE_ENV,
    });

    // Start health check timer
    this.startHealthCheck();
    this.isInitialized = true;

    logger.info('Database connection pool initialized successfully');
  }

  /**
   * Get a connection from the pool or create a new one
   */
  async getConnection(type: 'anon' | 'service' = 'anon'): Promise<SupabaseClient> {
    if (!this.isInitialized) {
      await this.initialize();
    }

    const poolKey = `${type}_${Math.floor(this.pool.size / this.config.maxConnections)}`;

    // Try to reuse existing connection
    const existingConnection = this.findAvailableConnection(type);
    if (existingConnection) {
      existingConnection.lastUsed = Date.now();
      existingConnection.isActive = true;
      return existingConnection.client;
    }

    // Create new connection if pool not full
    if (this.pool.size < this.config.maxConnections) {
      return this.createConnection(poolKey, type);
    }

    // Pool is full, wait for available connection or create with retry
    logger.warn('Connection pool at capacity, attempting to create connection with retry');
    return this.createConnectionWithRetry(poolKey, type);
  }

  /**
   * Create a new database connection
   */
  private createConnection(connectionId: string, type: 'anon' | 'service'): SupabaseClient {
    const supabaseConfig = getSupabaseConfig();
    const now = Date.now();

    let client: SupabaseClient<Database>;

    if (type === 'service') {
      if (!process.env.SUPABASE_SERVICE_ROLE_KEY) {
        throw new Error('Service role key not configured');
      }

      client = createClient(supabaseConfig.url, process.env.SUPABASE_SERVICE_ROLE_KEY, {
        ...supabaseConfig.options,
        auth: {
          ...supabaseConfig.options.auth,
          autoRefreshToken: false,
          persistSession: false,
        },
<<<<<<< HEAD
      }) as SupabaseClient<Database>;
=======
      }) as SupabaseClient<any, 'public', any>;
>>>>>>> 8dbeab9f
    } else {
      client = createClient(
        supabaseConfig.url,
        supabaseConfig.anonKey,
        supabaseConfig.options
      ) as SupabaseClient<Database>;
    }

    const pooledConnection: PooledConnection = {
      client,
      createdAt: now,
      lastUsed: now,
      isActive: true,
      connectionId,
    };

    this.pool.set(connectionId, pooledConnection);

    logger.debug(`Created new ${type} connection`, {
      connectionId,
      poolSize: this.pool.size,
      type,
    });

    return client;
  }

  /**
   * Create connection with retry logic
   */
  private async createConnectionWithRetry(
    connectionId: string,
    type: 'anon' | 'service'
  ): Promise<SupabaseClient> {
    let lastError: Error | null = null;

    for (let attempt = 1; attempt <= this.config.retryAttempts; attempt++) {
      try {
        // Clean up idle connections first
        await this.cleanupIdleConnections();

        // Try to create connection again
        if (this.pool.size < this.config.maxConnections) {
          return this.createConnection(connectionId, type);
        }

        // Wait before retry
        if (attempt < this.config.retryAttempts) {
          await this.wait(1000 * attempt); // Exponential backoff
        }
      } catch (error) {
        lastError = error instanceof Error ? error : new Error(String(error));
        logger.warn(`Connection creation attempt ${attempt} failed`, {
          error: lastError.message,
          attempt,
          connectionId,
        });
      }
    }

    throw new Error(
      `Failed to create database connection after ${this.config.retryAttempts} attempts: ${lastError?.message}`
    );
  }

  /**
   * Find an available connection in the pool
   */
  private findAvailableConnection(type: 'anon' | 'service'): PooledConnection | null {
    let result: PooledConnection | null = null;

    this.pool.forEach((connection, connectionId) => {
      if (result) return; // Already found one

      const isCorrectType =
        type === 'service' ? connectionId.startsWith('service_') : connectionId.startsWith('anon_');

      if (isCorrectType && !connection.isActive) {
        result = connection;
      }
    });

    return result;
  }

  /**
   * Release a connection back to the pool
   */
  releaseConnection(client: SupabaseClient): void {
    this.pool.forEach((connection, connectionId) => {
      if (connection.client === client) {
        connection.isActive = false;
        connection.lastUsed = Date.now();

        logger.debug(`Released connection back to pool`, {
          connectionId,
          poolSize: this.pool.size,
        });
      }
    });
  }

  /**
   * Clean up idle connections
   */
  private async cleanupIdleConnections(): Promise<void> {
    const now = Date.now();
    const connectionsToRemove: string[] = [];

    this.pool.forEach((connection, connectionId) => {
      const idleTime = now - connection.lastUsed;

      if (!connection.isActive && idleTime > this.config.idleTimeout) {
        connectionsToRemove.push(connectionId);
      }
    });

    connectionsToRemove.forEach(connectionId => {
      this.pool.delete(connectionId);
      logger.debug(`Removed idle connection`, { connectionId });
    });

    if (connectionsToRemove.length > 0) {
      logger.info(`Cleaned up ${connectionsToRemove.length} idle connections`, {
        remainingConnections: this.pool.size,
      });
    }
  }

  /**
   * Health check for all connections
   */
  private async performHealthCheck(): Promise<void> {
    const unhealthyConnections: string[] = [];

    // Use forEach to iterate over the Map
    await Promise.all(
      Array.from(this.pool.entries()).map(async ([connectionId, connection]) => {
        try {
          // Simple health check - try to access the API
          const { error } = await connection.client
            .from('auth_user_profiles')
            .select('id')
            .limit(1);

          if (error) {
            logger.warn(`Connection health check failed`, {
              connectionId,
              error: error.message,
            });
            unhealthyConnections.push(connectionId);
          }
        } catch (error) {
          logger.warn(`Connection health check error`, {
            connectionId,
            error: error instanceof Error ? error.message : 'Unknown error',
          });
          unhealthyConnections.push(connectionId);
        }
      })
    );

    // Remove unhealthy connections
    unhealthyConnections.forEach(connectionId => {
      this.pool.delete(connectionId);
    });

    if (unhealthyConnections.length > 0) {
      logger.info(`Removed ${unhealthyConnections.length} unhealthy connections`);
    }
  }

  /**
   * Start periodic health checks
   */
  private startHealthCheck(): void {
    this.healthCheckTimer = setInterval(async () => {
      try {
        await this.cleanupIdleConnections();
        await this.performHealthCheck();
      } catch (error) {
        logger.error('Health check failed', {
          error: error instanceof Error ? error.message : 'Unknown error',
        });
      }
    }, this.config.healthCheckInterval);
  }

  /**
   * Get pool statistics
   */
  getStats() {
    const activeConnections = Array.from(this.pool.values()).filter(conn => conn.isActive).length;
    const totalConnections = this.pool.size;

    return {
      activeConnections,
      totalConnections,
      availableConnections: totalConnections - activeConnections,
      maxConnections: this.config.maxConnections,
      utilizationPercentage: Math.round((totalConnections / this.config.maxConnections) * 100),
    };
  }

  /**
   * Graceful shutdown
   */
  async shutdown(): Promise<void> {
    logger.info('Shutting down database connection pool');

    if (this.healthCheckTimer) {
      clearInterval(this.healthCheckTimer);
    }

    this.pool.clear();
    this.isInitialized = false;

    logger.info('Database connection pool shutdown complete');
  }

  /**
   * Utility function for waiting
   */
  private wait(ms: number): Promise<void> {
    return new Promise(resolve => setTimeout(resolve, ms));
  }
}

// Export singleton instance
export const connectionPool = new DatabaseConnectionPool();

// Export convenience functions
export const getPooledConnection = (type?: 'anon' | 'service') =>
  connectionPool.getConnection(type);

export const releasePooledConnection = (client: SupabaseClient) =>
  connectionPool.releaseConnection(client);

export const getConnectionPoolStats = () => connectionPool.getStats();

export default connectionPool;<|MERGE_RESOLUTION|>--- conflicted
+++ resolved
@@ -6,7 +6,6 @@
 import { createClient, SupabaseClient } from '@supabase/supabase-js';
 
 import { getSupabaseConfig, isProduction, createLogger } from '@/lib/config/environment';
-import type { Database } from '@/lib/data/supabase';
 
 const logger = createLogger('ConnectionPool');
 
@@ -19,7 +18,7 @@
 }
 
 interface PooledConnection {
-  client: SupabaseClient<Database>;
+  client: SupabaseClient;
   createdAt: number;
   lastUsed: number;
   isActive: boolean;
@@ -95,7 +94,7 @@
     const supabaseConfig = getSupabaseConfig();
     const now = Date.now();
 
-    let client: SupabaseClient<Database>;
+    let client: SupabaseClient<any, 'public', any>;
 
     if (type === 'service') {
       if (!process.env.SUPABASE_SERVICE_ROLE_KEY) {
@@ -109,17 +108,13 @@
           autoRefreshToken: false,
           persistSession: false,
         },
-<<<<<<< HEAD
-      }) as SupabaseClient<Database>;
-=======
       }) as SupabaseClient<any, 'public', any>;
->>>>>>> 8dbeab9f
     } else {
       client = createClient(
         supabaseConfig.url,
         supabaseConfig.anonKey,
         supabaseConfig.options
-      ) as SupabaseClient<Database>;
+      ) as SupabaseClient<any, 'public', any>;
     }
 
     const pooledConnection: PooledConnection = {
