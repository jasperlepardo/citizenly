/**
 * Field-level validation schemas and utilities
 */

import { z } from 'zod';

<<<<<<< HEAD
import type { ResidentFormData } from '@/types/resident-form';

=======
>>>>>>> 8dbeab9f
import {
  isValidPhilSysCardNumber,
  isValidMobileNumber,
  isValidBirthdate,
} from '@/lib/business-rules';

// Basic field validators
export const phoneNumberValidator = z.string().refine(isValidMobileNumber, {
  message: 'Please enter a valid Philippine mobile number (09XXXXXXXXX or +639XXXXXXXXX)',
});

export const philsysCardValidator = z.string().refine(isValidPhilSysCardNumber, {
  message: 'PhilSys card number must be 12 digits',
});

export const birthdateValidator = z.string().refine(isValidBirthdate, {
  message: 'Please enter a valid birthdate',
});

export const emailValidator = z.string().email({
  message: 'Please enter a valid email address',
});

// Name validators
export const nameValidator = z
  .string()
  .min(1, 'This field is required')
  .max(100, 'Name cannot exceed 100 characters')
  .regex(
    /^[a-zA-Z\s\-'\.]*$/,
    'Name can only contain letters, spaces, hyphens, apostrophes, and periods'
  );

export const requiredNameValidator = nameValidator.min(1, 'This field is required');

// Numeric validators
export const positiveNumberValidator = z
  .number()
  .positive('Must be a positive number')
  .max(999999, 'Value is too large');

export const heightValidator = z
  .number()
  .min(50, 'Height must be at least 50 cm')
  .max(300, 'Height cannot exceed 300 cm');

export const weightValidator = z
  .number()
  .min(1, 'Weight must be at least 1 kg')
  .max(500, 'Weight cannot exceed 500 kg');

export const ageValidator = z
  .number()
  .min(0, 'Age cannot be negative')
  .max(150, 'Age cannot exceed 150 years');

// Selection validators
export const sexValidator = z.enum(['male', 'female'], {
  message: 'Please select a valid sex',
});

export const requiredSelectValidator = z.string().min(1, 'Please make a selection');

// Field-specific validation functions
export const validateField = (
  fieldName: string,
<<<<<<< HEAD
  value: unknown
=======
  value: any
>>>>>>> 8dbeab9f
): { isValid: boolean; error?: string } => {
  try {
    switch (fieldName) {
      case 'firstName':
      case 'lastName':
        requiredNameValidator.parse(value);
        break;

      case 'middleName':
      case 'extensionName':
        if (value) nameValidator.parse(value);
        break;

      case 'sex':
        sexValidator.parse(value);
        break;

      case 'birthdate':
        birthdateValidator.parse(value);
        break;

      case 'email':
        if (value) emailValidator.parse(value);
        break;

      case 'mobileNumber':
        if (value) phoneNumberValidator.parse(value);
        break;

      case 'philsysCardNumber':
        if (value) philsysCardValidator.parse(value);
        break;

      case 'height':
        if (value) heightValidator.parse(Number(value));
        break;

      case 'weight':
        if (value) weightValidator.parse(Number(value));
        break;

      case 'civilStatus':
      case 'citizenship':
      case 'educationAttainment':
      case 'employmentStatus':
        requiredSelectValidator.parse(value);
        break;

      default:
        // For fields without specific validation, just check if required
        if (value === null || value === undefined || value === '') {
          return { isValid: false, error: 'This field is required' };
        }
        break;
    }

    return { isValid: true };
  } catch (error) {
    if (error instanceof z.ZodError) {
      return { isValid: false, error: error.issues[0]?.message || 'Invalid value' };
    }
    return { isValid: false, error: 'Validation error' };
  }
};

// Batch validation for multiple fields
export const validateFields = (
<<<<<<< HEAD
  data: Partial<ResidentFormData>,
=======
  data: Record<string, any>,
>>>>>>> 8dbeab9f
  fieldNames: string[]
): Record<string, string> => {
  const errors: Record<string, string> = {};

  fieldNames.forEach(fieldName => {
    const value = data[fieldName];
    const result = validateField(fieldName, value);

    if (!result.isValid && result.error) {
      errors[fieldName] = result.error;
    }
  });

  return errors;
};

// Required fields by form section
export const REQUIRED_FIELDS = {
  basicInformation: ['firstName', 'lastName', 'sex', 'civilStatus'],
  birthInformation: ['birthdate'],
  contactInformation: ['mobileNumber'],
  physicalDetails: [],
  sectoralInformation: [],
  migrationInformation: [],
} as const;

// Get required fields for a section
export const getRequiredFieldsForSection = (section: keyof typeof REQUIRED_FIELDS): string[] => {
  return [...(REQUIRED_FIELDS[section] || [])];
};

// Validate a complete form section
export const validateFormSection = (
  data: Partial<ResidentFormData>,
  section: keyof typeof REQUIRED_FIELDS
): { isValid: boolean; errors: Record<string, string> } => {
  const requiredFields = getRequiredFieldsForSection(section);
  const errors = validateFields(data, requiredFields);

  return {
    isValid: Object.keys(errors).length === 0,
    errors,
  };
};

// Real-time validation with debouncing
export const createDebouncedValidator = (
  fieldName: string,
  onValidation: (isValid: boolean, error?: string) => void,
  delay = 500
) => {
  let timeoutId: NodeJS.Timeout;

<<<<<<< HEAD
  return (value: string | number | boolean | null | undefined) => {
=======
  return (value: any) => {
>>>>>>> 8dbeab9f
    clearTimeout(timeoutId);

    timeoutId = setTimeout(() => {
      const result = validateField(fieldName, value);
      onValidation(result.isValid, result.error);
    }, delay);
  };
};<|MERGE_RESOLUTION|>--- conflicted
+++ resolved
@@ -4,11 +4,6 @@
 
 import { z } from 'zod';
 
-<<<<<<< HEAD
-import type { ResidentFormData } from '@/types/resident-form';
-
-=======
->>>>>>> 8dbeab9f
 import {
   isValidPhilSysCardNumber,
   isValidMobileNumber,
@@ -75,11 +70,7 @@
 // Field-specific validation functions
 export const validateField = (
   fieldName: string,
-<<<<<<< HEAD
-  value: unknown
-=======
   value: any
->>>>>>> 8dbeab9f
 ): { isValid: boolean; error?: string } => {
   try {
     switch (fieldName) {
@@ -147,11 +138,7 @@
 
 // Batch validation for multiple fields
 export const validateFields = (
-<<<<<<< HEAD
-  data: Partial<ResidentFormData>,
-=======
   data: Record<string, any>,
->>>>>>> 8dbeab9f
   fieldNames: string[]
 ): Record<string, string> => {
   const errors: Record<string, string> = {};
@@ -185,7 +172,7 @@
 
 // Validate a complete form section
 export const validateFormSection = (
-  data: Partial<ResidentFormData>,
+  data: Record<string, any>,
   section: keyof typeof REQUIRED_FIELDS
 ): { isValid: boolean; errors: Record<string, string> } => {
   const requiredFields = getRequiredFieldsForSection(section);
@@ -205,11 +192,7 @@
 ) => {
   let timeoutId: NodeJS.Timeout;
 
-<<<<<<< HEAD
-  return (value: string | number | boolean | null | undefined) => {
-=======
   return (value: any) => {
->>>>>>> 8dbeab9f
     clearTimeout(timeoutId);
 
     timeoutId = setTimeout(() => {
