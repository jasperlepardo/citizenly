--- conflicted
+++ resolved
@@ -77,7 +77,7 @@
   isValid: boolean,
   errors: Record<string, string> = {},
   warnings: Record<string, string> = {},
-  data?: unknown
+  data?: any
 ): ValidationResult {
   return {
     isValid,
@@ -94,7 +94,7 @@
   isValid: boolean,
   error?: string,
   warning?: string,
-  sanitizedValue?: unknown
+  sanitizedValue?: any
 ): FieldValidationResult {
   return {
     isValid,
@@ -110,7 +110,7 @@
 export function mergeValidationResults(...results: ValidationResult[]): ValidationResult {
   const mergedErrors: Record<string, string> = {};
   const mergedWarnings: Record<string, string> = {};
-  let mergedData: Record<string, unknown> = {};
+  let mergedData: any = {};
 
   for (const result of results) {
     Object.assign(mergedErrors, result.errors);
@@ -235,7 +235,7 @@
 /**
  * Debounce validation function (uses centralized debounce utility)
  */
-export function debounceValidation<T extends (...args: unknown[]) => unknown>(
+export function debounceValidation<T extends (...args: any[]) => any>(
   validationFn: T,
   delay: number = 300
 ): T {
@@ -316,7 +316,7 @@
 /**
  * Validation state management hook
  */
-export function useValidationState(config: Record<string, unknown> = {}) {
+export function useValidationState(config: any = {}) {
   const [state, setState] = useState<ValidationState>(createValidationState);
 
   const setErrors = useCallback((errors: Record<string, string>) => {
@@ -385,7 +385,7 @@
  * Create validation executor for forms
  */
 export function createFormValidationExecutor<T>(
-  validateFn: (data: T) => ValidationResult,
+  validateFn: any,
   setErrors: (errors: Record<string, string>) => void
 ) {
   return useCallback(
@@ -409,16 +409,12 @@
  * Create field validation executor
  */
 export function createFieldValidationExecutor(
-  validateFn: ValidateFieldFunction,
+  validateFn: any,
   setFieldError: (field: string, error: string) => void,
   clearFieldError: (field: string) => void
 ) {
   return useCallback(
-<<<<<<< HEAD
-    (fieldName: string, value: unknown): FieldValidationResult => {
-=======
     (fieldName: string, value: any): FieldValidationResult => {
->>>>>>> 8dbeab9f
       const result = validateFn(fieldName, value);
 
       if (result.isValid) {
@@ -441,16 +437,12 @@
    * Create debounced async validator
    */
   createDebouncedAsyncValidator: (
-    asyncValidator: (value: unknown) => Promise<FieldValidationResult>,
+    asyncValidator: (value: any) => Promise<FieldValidationResult>,
     delay = 500
   ) => {
     let timeoutId: NodeJS.Timeout;
 
-<<<<<<< HEAD
-    return (fieldName: string, value: unknown, onResult: (result: FieldValidationResult) => void) => {
-=======
     return (fieldName: string, value: any, onResult: (result: FieldValidationResult) => void) => {
->>>>>>> 8dbeab9f
       clearTimeout(timeoutId);
 
       timeoutId = setTimeout(async () => {
@@ -471,13 +463,9 @@
    * Create batch async validator
    */
   createBatchAsyncValidator: (
-    asyncValidators: Record<string, (value: unknown) => Promise<FieldValidationResult>>
+    asyncValidators: Record<string, (value: any) => Promise<FieldValidationResult>>
   ) => {
-<<<<<<< HEAD
-    return async (data: Record<string, unknown>): Promise<Record<string, string>> => {
-=======
     return async (data: Record<string, any>): Promise<Record<string, string>> => {
->>>>>>> 8dbeab9f
       const validationPromises = Object.entries(asyncValidators).map(async ([field, validator]) => {
         try {
           const result = await validator(data[field]);
