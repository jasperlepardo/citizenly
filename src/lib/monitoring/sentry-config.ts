--- conflicted
+++ resolved
@@ -5,30 +5,16 @@
 
 import { isProduction, isDevelopment, getEnvironment } from '@/lib/config/environment';
 
-declare global {
-  interface Window {
-    Sentry?: SentryInstance;
-  }
-}
-
-interface SentryInstance {
-  setUser: (user: { id: string; email?: string; barangay_code?: string }) => void;
-  setContext: (key: string, context: Record<string, string | number | boolean>) => void;
-  addBreadcrumb: (breadcrumb: { message: string; category: string; level: string; timestamp: number }) => void;
-  captureException: (error: Error, options?: { contexts?: { custom?: Record<string, string | number | boolean> } }) => void;
-  startTransaction: (options: { name: string; op: string }) => { setTag: (key: string, value: string) => void } | null;
-}
-
 interface SentryConfig {
   dsn: string | undefined;
   environment: string;
   tracesSampleRate: number;
   replaysSessionSampleRate: number;
   replaysOnErrorSampleRate: number;
-  beforeSend?: (event: Record<string, unknown>, hint: Record<string, unknown>) => Record<string, unknown> | null;
+  beforeSend?: (event: any, hint: any) => any | null;
   initialScope?: {
     tags: Record<string, string>;
-    user: Record<string, string | number | boolean>;
+    user: Record<string, any>;
   };
 }
 
@@ -102,8 +88,8 @@
  * Configure Sentry user context
  */
 export const setSentryUser = (userId: string, email?: string, barangayCode?: string) => {
-  if (typeof window !== 'undefined' && window.Sentry) {
-    const Sentry = window.Sentry;
+  if (typeof window !== 'undefined' && (window as any).Sentry) {
+    const Sentry = (window as any).Sentry;
     Sentry.setUser({
       id: userId,
       email,
@@ -115,9 +101,9 @@
 /**
  * Set custom Sentry context
  */
-export const setSentryContext = (key: string, context: Record<string, string | number | boolean>) => {
-  if (typeof window !== 'undefined' && window.Sentry) {
-    const Sentry = window.Sentry;
+export const setSentryContext = (key: string, context: Record<string, any>) => {
+  if (typeof window !== 'undefined' && (window as any).Sentry) {
+    const Sentry = (window as any).Sentry;
     Sentry.setContext(key, context);
   }
 };
@@ -130,13 +116,8 @@
   category?: string,
   level?: 'info' | 'warning' | 'error' | 'debug'
 ) => {
-<<<<<<< HEAD
-  if (typeof window !== 'undefined' && window.Sentry) {
-    const Sentry = window.Sentry;
-=======
   if (typeof window !== 'undefined' && (window as any).Sentry) {
     const Sentry = (window as any).Sentry;
->>>>>>> 8dbeab9f
     Sentry.addBreadcrumb({
       message,
       category: category || 'custom',
@@ -149,9 +130,9 @@
 /**
  * Manually capture exception
  */
-export const captureError = (error: Error, context?: Record<string, string | number | boolean>) => {
-  if (typeof window !== 'undefined' && window.Sentry) {
-    const Sentry = window.Sentry;
+export const captureError = (error: Error, context?: Record<string, any>) => {
+  if (typeof window !== 'undefined' && (window as any).Sentry) {
+    const Sentry = (window as any).Sentry;
     Sentry.captureException(error, {
       contexts: {
         custom: context,
@@ -164,8 +145,8 @@
  * Performance monitoring helpers
  */
 export const startSentryTransaction = (name: string, op?: string) => {
-  if (typeof window !== 'undefined' && window.Sentry) {
-    const Sentry = window.Sentry;
+  if (typeof window !== 'undefined' && (window as any).Sentry) {
+    const Sentry = (window as any).Sentry;
     return Sentry.startTransaction({
       name,
       op: op || 'navigation',
@@ -181,11 +162,7 @@
   return !!(
     process.env.NEXT_PUBLIC_SENTRY_DSN &&
     typeof window !== 'undefined' &&
-<<<<<<< HEAD
-    window.Sentry
-=======
     (window as any).Sentry
->>>>>>> 8dbeab9f
   );
 };
 
