--- conflicted
+++ resolved
@@ -14,19 +14,15 @@
   trackRenders?: boolean;
   trackMounts?: boolean;
   trackUpdates?: boolean;
-  metadata?: Record<string, string | number | boolean>;
+  metadata?: Record<string, any>;
 }
 
 interface PerformanceTrackingReturn {
-  trackOperation: (name: string, metadata?: Record<string, string | number | boolean>) => () => void;
+  trackOperation: (name: string, metadata?: Record<string, any>) => () => void;
   trackAsyncOperation: <T>(
     name: string,
     operation: () => Promise<T>,
-<<<<<<< HEAD
-    metadata?: Record<string, string | number | boolean>
-=======
     metadata?: Record<string, any>
->>>>>>> 8dbeab9f
   ) => Promise<T>;
 }
 
@@ -111,11 +107,7 @@
 
   // Track custom operations
   const trackOperation = useCallback(
-<<<<<<< HEAD
-    (name: string, operationMetadata?: Record<string, string | number | boolean>) => {
-=======
     (name: string, operationMetadata?: Record<string, any>) => {
->>>>>>> 8dbeab9f
       const metricName = `${componentName}_${name}`;
       performanceMonitor.startMetric(metricName, {
         component: componentName,
@@ -134,11 +126,7 @@
     async <T>(
       name: string,
       operation: () => Promise<T>,
-<<<<<<< HEAD
-      operationMetadata?: Record<string, string | number | boolean>
-=======
       operationMetadata?: Record<string, any>
->>>>>>> 8dbeab9f
     ): Promise<T> => {
       const metricName = `${componentName}_async_${name}`;
 
