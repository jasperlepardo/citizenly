--- conflicted
+++ resolved
@@ -9,23 +9,16 @@
 
 import { captureError, addSentryBreadcrumb } from '../sentry-config';
 
-<<<<<<< HEAD
-interface ReactErrorInfo {
-  componentStack: string;
-}
-
-=======
->>>>>>> 8dbeab9f
 interface ErrorBoundaryState {
   hasError: boolean;
   error: Error | null;
-  errorInfo: ReactErrorInfo | null;
+  errorInfo: any;
 }
 
 interface UseErrorBoundaryOptions {
   componentName: string;
   fallbackComponent?: React.ComponentType<{ error: Error; reset: () => void }>;
-  onError?: (error: Error, errorInfo: ReactErrorInfo) => void;
+  onError?: (error: Error, errorInfo: any) => void;
   enableReporting?: boolean;
 }
 
@@ -33,11 +26,7 @@
   error: Error | null;
   hasError: boolean;
   resetError: () => void;
-<<<<<<< HEAD
-  captureError: (error: Error, context?: Record<string, string | number | boolean>) => void;
-=======
   captureError: (error: Error, context?: Record<string, any>) => void;
->>>>>>> 8dbeab9f
   wrapAsync: <T>(operation: () => Promise<T>, operationName?: string) => Promise<T>;
 }
 
@@ -69,11 +58,7 @@
   }, [componentName]);
 
   const handleError = useCallback(
-<<<<<<< HEAD
-    (error: Error, context?: Record<string, string | number | boolean>) => {
-=======
     (error: Error, context?: Record<string, any>) => {
->>>>>>> 8dbeab9f
       const errorInfo = {
         component: componentName,
         timestamp: new Date().toISOString(),
