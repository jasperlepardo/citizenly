--- conflicted
+++ resolved
@@ -296,11 +296,7 @@
  */
 export async function auditError(
   error: Error,
-<<<<<<< HEAD
-  context: Record<string, string | number | boolean>,
-=======
   context: any,
->>>>>>> 8dbeab9f
   errorCode: ApiErrorCode
 ): Promise<void> {
   try {
@@ -335,7 +331,7 @@
  */
 export async function auditSecurityViolation(
   eventType: AuditEventType,
-  context: Record<string, string | number | boolean>,
+  context: any,
   details?: Record<string, unknown>
 ): Promise<void> {
   try {
