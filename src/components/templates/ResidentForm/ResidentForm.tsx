'use client';

import React, { useState, useCallback, useRef, useEffect } from 'react';

import { ReadOnly } from '@/components/atoms/Field/ReadOnly';
import {
  PersonalInformationForm,
  ContactInformationForm,
  PhysicalPersonalDetailsForm,
  SectoralInformationForm,
  MigrationInformation,
} from '@/components/organisms/Form';
import { useAuth } from '@/contexts';
import { supabase } from '@/lib';
<<<<<<< HEAD
import { ResidentFormState } from '@/types/resident-form';
import type { FormMode } from '@/types';
import { PSGCSearchResponse } from '@/types/database';
=======
>>>>>>> 8dbeab9f
import { isIndigenousPeople } from '@/lib/business-rules/sectoral-classification';
import type { FormMode } from '@/types';
import { ResidentFormState } from '@/types/resident-form';

import { FormActions } from './components/FormActions';
import { FormHeader } from './components/FormHeader';

// Use the database-aligned ResidentFormState interface
type ResidentFormData = ResidentFormState;

interface ResidentFormProps {
  mode?: FormMode;
  onSubmit?: (data: ResidentFormData) => void;
  onCancel?: () => void;
  initialData?: Partial<ResidentFormData>;
  onModeChange?: (mode: FormMode) => void;
  hidePhysicalDetails?: boolean;
  hideSectoralInfo?: boolean;
  onChange?: (data: ResidentFormData) => void;
}

// Helper function to get sectoral classifications based on ethnicity
const getSectoralClassificationsByEthnicity = (ethnicity: string): Partial<ResidentFormData> => {
  const updates: Partial<ResidentFormData> = {};

  // Reset all sectoral classifications first (except manually set ones)
  updates.is_indigenous_people = false;

  // Indigenous peoples classification - automatically set to true
  if (isIndigenousPeople(ethnicity)) {
    updates.is_indigenous_people = true;
  }

  // Note: Other sectoral classifications could be auto-suggested based on ethnicity:
  // - is_migrant: Some communities are traditionally mobile (e.g., Badjao)
  // - is_person_with_disability: Cannot be determined by ethnicity
  // - is_solo_parent: Cannot be determined by ethnicity
  // - is_senior_citizen: Cannot be determined by ethnicity
  // - is_out_of_school_children/youth: Cannot be determined by ethnicity
  // - is_overseas_filipino_worker: Cannot be determined by ethnicity

  // For now, we only auto-set is_indigenous_people as it's directly determinable from ethnicity
  // Other classifications should be manually selected by the user

  return updates;
};

// Database default values matching schema.sql + UX defaults for required fields
// ONLY for truly empty/new forms - should NOT override existing data
const DEFAULT_FORM_VALUES: Partial<ResidentFormData> = {
  // Database defaults - ONLY for create mode, not for existing data
  citizenship: 'filipino', // Database default
  is_graduate: false, // Database default

  // UX defaults for required fields without database defaults - ONLY for create mode
  sex: 'male', // No database default but required - provide UX default

  // DO NOT set civil_status default here - let real data take precedence
  // Note: ethnicity, blood_type, religion are nullable - no defaults
};

export function ResidentForm({
  mode = 'create',
  onSubmit,
  onCancel,
  initialData,
  onModeChange,
  hidePhysicalDetails = false,
  hideSectoralInfo = false,
  onChange,
}: ResidentFormProps) {
  // Auth context
  const { userProfile } = useAuth();

  // Search options state - need state for re-renders when options change
  const [searchOptions, setSearchOptions] = useState({
    psgc: [] as any[],
    psoc: [] as any[],
    household: [] as any[],
  });

  const [searchLoading, setSearchLoading] = useState({
    psgc: false,
    psoc: false,
    household: false,
  });

  // Create form data with database defaults, then merge with initialData if provided
  const [formData, setFormData] = useState<ResidentFormData>(() => {
    const baseFormData: ResidentFormData = {
      // Personal Information - database field names
      first_name: '',
      middle_name: '',
      last_name: '',
      extension_name: '',
      sex: '', // Required field - no default
      civil_status: '', // Will be set from defaults
      civil_status_others_specify: '',
      citizenship: '', // Will be set from defaults
      birthdate: '',
      birth_place_name: '',
      birth_place_code: '',
      birth_place_level: '',
      philsys_card_number: '',
      philsys_last4: '',
      education_attainment: '', // No database default
      is_graduate: false, // Will be set from defaults
      employment_status: '', // No database default
      employment_code: '',
      employment_name: '',
      occupation_code: '',
      psoc_level: 0,
      occupation_title: '',

      // Contact Information - database field names
      email: '',
      telephone_number: '',
      mobile_number: '',
      household_code: '',

      // Physical Personal Details - database field names
      blood_type: '', // Nullable field - no default
      complexion: '',
      height: 0, // Will be excluded from submission if section is hidden
      weight: 0, // Will be excluded from submission if section is hidden
      ethnicity: '', // Nullable field - no default
      religion: '', // Nullable field - no default
      religion_others_specify: '',
      is_voter: null, // Will be excluded from submission if section is hidden
      is_resident_voter: null, // Will be excluded from submission if section is hidden
      last_voted_date: '',
      mother_maiden_first: '',
      mother_maiden_middle: '',
      mother_maiden_last: '',

      // Sectoral Information - database field names
      is_labor_force_employed: false,
      is_unemployed: false,
      is_overseas_filipino_worker: false,
      is_person_with_disability: false,
      is_out_of_school_children: false,
      is_out_of_school_youth: false,
      is_senior_citizen: false,
      is_registered_senior_citizen: false,
      is_solo_parent: false,
      is_indigenous_people: false,
      is_migrant: false,

      // Migration Information - database field names
      previous_barangay_code: '',
      previous_city_municipality_code: '',
      previous_province_code: '',
      previous_region_code: '',
      length_of_stay_previous_months: 0,
      reason_for_leaving: '',
      date_of_transfer: '',
      reason_for_transferring: '',
      duration_of_stay_current_months: 0,
      is_intending_to_return: false,
    };

    // Smart merge strategy: only apply defaults for missing/empty values
    const formWithDefaults = { ...baseFormData };

    // Apply defaults ONLY for create mode or when values are truly missing
    if (mode === 'create' || !initialData) {
      Object.assign(formWithDefaults, DEFAULT_FORM_VALUES);
    } else {
      // For existing data, only apply defaults for undefined/null values
      Object.entries(DEFAULT_FORM_VALUES).forEach(([key, defaultValue]) => {
        if (
          formWithDefaults[key as keyof ResidentFormData] === undefined ||
          formWithDefaults[key as keyof ResidentFormData] === null
        ) {
          (formWithDefaults as any)[key] = defaultValue;
        }
      });
    }

    // Merge with initialData - initialData takes precedence over defaults
    const finalFormData = initialData ? { ...formWithDefaults, ...initialData } : formWithDefaults;

    // Notify parent of initial data (use setTimeout to avoid state update during render)
    if (onChange) {
      setTimeout(() => {
        onChange(finalFormData);
      }, 0);
    }

    return finalFormData;
  });

  const [errors, setErrors] = useState<Record<string, string>>({});
  const [isSubmitting, setIsSubmitting] = useState(false);

  // Production-ready stable search handlers
  const handlePsgcSearch = useCallback(async (query: string) => {
    if (!query || query.trim().length < 2) {
      setSearchOptions(prev => ({ ...prev, psgc: [] }));
      setSearchLoading(prev => ({ ...prev, psgc: false }));
      return;
    }

    setSearchLoading(prev => ({ ...prev, psgc: true }));
    try {
      const params = new URLSearchParams({
        q: query.trim(),
        limit: '50',
        levels: 'province,city',
        maxLevel: 'city',
        minLevel: 'province',
      });

      const response = await fetch(`/api/psgc/search?${params}`);

      if (response.ok) {
        const data = await response.json();
        if (data.data && Array.isArray(data.data)) {
<<<<<<< HEAD
          setSearchOptions(prev => ({ ...prev, psgc: data.data.map((item: PSGCSearchResponse) => ({
            value: item.code || item.city_code || item.province_code,
            label: item.name || item.city_name || item.province_name,
            description: item.full_address || item.full_hierarchy,
            level: item.level,
            code: item.code || item.city_code || item.province_code,
          })) }));
=======
          setSearchOptions(prev => ({
            ...prev,
            psgc: data.data.map((item: any) => ({
              value: item.code || item.city_code || item.province_code,
              label: item.name || item.city_name || item.province_name,
              description: item.full_address || item.full_hierarchy,
              level: item.level,
              code: item.code || item.city_code || item.province_code,
            })),
          }));
>>>>>>> 8dbeab9f
        }
      }
    } catch (error) {
      console.error('PSGC search error:', error);
      setSearchOptions(prev => ({ ...prev, psgc: [] }));
    } finally {
      setSearchLoading(prev => ({ ...prev, psgc: false }));
    }
  }, []);

  const handlePsocSearch = useCallback(async (query: string) => {
    if (!query || query.trim().length < 2) {
      setSearchOptions(prev => ({ ...prev, psoc: [] }));
      setSearchLoading(prev => ({ ...prev, psoc: false }));
      return;
    }

    setSearchLoading(prev => ({ ...prev, psoc: true }));
    try {
      const params = new URLSearchParams({
        q: query.trim(),
        limit: '20',
        levels: 'major_group,sub_major_group,unit_group,unit_sub_group,occupation',
        maxLevel: 'occupation',
        minLevel: 'major_group',
      });

      const response = await fetch(`/api/psoc/search?${params}`);

      if (response.ok) {
        const data = await response.json();
        if (data.data && Array.isArray(data.data)) {
<<<<<<< HEAD
          setSearchOptions(prev => ({ ...prev, psoc: data.data.map((item: PSGCSearchResponse) => ({
            value: item.code,
            label: item.title,
            description: item.hierarchy,
            level_type: item.level,
            occupation_code: item.code,
            occupation_title: item.title,
          })) }));
=======
          setSearchOptions(prev => ({
            ...prev,
            psoc: data.data.map((item: any) => ({
              value: item.code,
              label: item.title,
              description: item.hierarchy,
              level_type: item.level,
              occupation_code: item.code,
              occupation_title: item.title,
            })),
          }));
>>>>>>> 8dbeab9f
        }
      }
    } catch (error) {
      console.error('PSOC search error:', error);
      setSearchOptions(prev => ({ ...prev, psoc: [] }));
    } finally {
      setSearchLoading(prev => ({ ...prev, psoc: false }));
    }
  }, []);

  const handleHouseholdSearch = useCallback(
    async (query: string) => {
      if (!userProfile?.barangay_code) {
        setSearchOptions(prev => ({ ...prev, household: [] }));
        return;
      }

      setSearchLoading(prev => ({ ...prev, household: true }));
      try {
        // Get current session to pass auth token
        const {
          data: { session },
        } = await supabase.auth.getSession();

        if (!session?.access_token) {
          console.warn('No valid session found for household search');
          setSearchOptions(prev => ({ ...prev, household: [] }));
          return;
        }

        // Call the actual households API
        const url = `/api/households?${query ? `search=${encodeURIComponent(query)}&` : ''}limit=50`;
        const response = await fetch(url, {
          method: 'GET',
          headers: {
            'Content-Type': 'application/json',
            Authorization: `Bearer ${session.access_token}`,
          },
        });

<<<<<<< HEAD
      const data = await response.json();
      const households = data.data || [];
      
      // Transform household data for the dropdown
      const householdOptions = households.map((household: { id: string; household_code: string; household_name?: string; }) => ({
        value: household.code,
        label: `${household.code}${household.name ? ` - ${household.name}` : ''}`,
        description: household.address || `House ${household.house_number || 'N/A'}`
      }));
      
      setSearchOptions(prev => ({ ...prev, household: householdOptions }));
    } catch (error) {
      console.error('Household search error:', error);
      // Fallback to empty array if API fails
      setSearchOptions(prev => ({ ...prev, household: [] }));
    } finally {
      setSearchLoading(prev => ({ ...prev, household: false }));
    }
  }, [userProfile?.barangay_code]);
=======
        if (!response.ok) {
          throw new Error(`HTTP ${response.status}: ${response.statusText}`);
        }

        const data = await response.json();
        const households = data.data || [];

        // Transform household data for the dropdown
        const householdOptions = households.map((household: any) => ({
          value: household.code,
          label: `${household.code}${household.name ? ` - ${household.name}` : ''}`,
          description: household.address || `House ${household.house_number || 'N/A'}`,
        }));

        setSearchOptions(prev => ({ ...prev, household: householdOptions }));
      } catch (error) {
        console.error('Household search error:', error);
        // Fallback to empty array if API fails
        setSearchOptions(prev => ({ ...prev, household: [] }));
      } finally {
        setSearchLoading(prev => ({ ...prev, household: false }));
      }
    },
    [userProfile?.barangay_code]
  );
>>>>>>> 8dbeab9f

  // Load initial household options when component mounts
  useEffect(() => {
    if (userProfile?.barangay_code) {
      handleHouseholdSearch(''); // Load initial household data
    }
  }, [userProfile?.barangay_code, handleHouseholdSearch]);

  // Handle form field changes
  const handleFieldChange = (
    field: string | number | symbol,
    value: string | number | boolean | null
  ) => {
    const fieldKey = String(field);

    // Start with the basic field update
    let updatedData: Partial<ResidentFormData> = {
      [fieldKey]: value,
    };

    if (fieldKey === 'ethnicity' && typeof value === 'string') {
      // Auto-update sectoral classifications based on ethnicity
      const sectoralUpdates = getSectoralClassificationsByEthnicity(value);
      updatedData = { ...updatedData, ...sectoralUpdates };
    }

    const newFormData = {
      ...formData,
      ...updatedData,
    };

    setFormData(newFormData);

    // Notify parent component of changes
    if (onChange) {
      onChange(newFormData);
    }

    // Clear error when user starts typing
    if (errors[fieldKey]) {
      setErrors(prev => ({
        ...prev,
        [fieldKey]: '',
      }));
    }
  };

  // Handle form submission
  const handleSubmit = async (e: React.FormEvent) => {
    e.preventDefault();
    console.log('🔥 RESIDENTFORM: handleSubmit called');
    console.log('🔥 RESIDENTFORM: is_migrant value:', formData.is_migrant);
    console.log('🔥 RESIDENTFORM: all sectoral fields:', {
      is_migrant: formData.is_migrant,
      is_solo_parent: formData.is_solo_parent,
      is_person_with_disability: formData.is_person_with_disability,
    });
    setIsSubmitting(true);

    try {
      // Basic validation using database field names
      const newErrors: Record<string, string> = {};

      if (!formData.first_name.trim()) newErrors.first_name = 'First name is required';
      if (!formData.last_name.trim()) newErrors.last_name = 'Last name is required';
      if (!formData.sex) newErrors.sex = 'Sex is required';
      if (!formData.birthdate) newErrors.birthdate = 'Birth date is required';

      if (Object.keys(newErrors).length > 0) {
        setErrors(newErrors);
        setIsSubmitting(false);
        // Show validation error message
        console.error('Validation errors:', newErrors);
        return;
      }

      // Call onSubmit callback
      if (onSubmit) {
        // Create a filtered version of form data that excludes hidden fields
        const filteredFormData = { ...formData };

        // Remove Physical & Personal Details fields if section is hidden
        if (hidePhysicalDetails) {
          const physicalFields = [
            'height',
            'weight',
            'blood_type',
            'complexion',
            'ethnicity',
            'religion',
            'religion_others_specify',
            'is_voter',
            'is_resident_voter',
            'last_voted_date',
            'mother_maiden_first',
            'mother_maiden_middle',
            'mother_maiden_last',
          ];
          physicalFields.forEach(field => {
            if (filteredFormData.hasOwnProperty(field)) {
              delete filteredFormData[field as keyof typeof filteredFormData];
            }
          });
        }

        // Remove Sectoral Information fields if section is hidden
        if (hideSectoralInfo) {
          const sectoralFields = [
            'is_labor_force_employed',
            'is_unemployed',
            'is_overseas_filipino_worker',
            'is_person_with_disability',
            'is_out_of_school_children',
            'is_out_of_school_youth',
            'is_senior_citizen',
            'is_registered_senior_citizen',
            'is_solo_parent',
            'is_indigenous_people',
            'is_migrant',
          ];
          sectoralFields.forEach(field => {
            if (filteredFormData.hasOwnProperty(field)) {
              delete filteredFormData[field as keyof typeof filteredFormData];
            }
          });
        }

        console.log('🚀 RESIDENTFORM: Calling onSubmit with data:');
        console.log('🚀 RESIDENTFORM: is_migrant value:', filteredFormData.is_migrant);
        console.log('🚀 RESIDENTFORM: sectoral fields in filtered data:', {
          is_migrant: filteredFormData.is_migrant,
          is_solo_parent: filteredFormData.is_solo_parent,
          is_person_with_disability: filteredFormData.is_person_with_disability,
        });
        await onSubmit(filteredFormData);
      }
    } catch (error) {
      console.error('Form submission error:', error);
    } finally {
      setIsSubmitting(false);
    }
  };

  return (
    <div className="space-y-8">
      {/* Form Header */}
      <FormHeader mode={mode} onModeChange={onModeChange} />

      <form onSubmit={handleSubmit} className="space-y-8">
        {/* Personal Information Section */}
        <PersonalInformationForm
          mode={mode}
          formData={{
            // Direct snake_case properties (matching database schema)
            philsys_card_number: formData.philsys_card_number,
            first_name: formData.first_name,
            middle_name: formData.middle_name,
            last_name: formData.last_name,
            extension_name: formData.extension_name,
            sex: formData.sex,
            civil_status: formData.civil_status,
            citizenship: formData.citizenship,
            birthdate: formData.birthdate,
            birth_place_name: formData.birth_place_name,
            birth_place_code: formData.birth_place_code,
            education_attainment: formData.education_attainment,
            is_graduate: formData.is_graduate,
            employment_status: formData.employment_status,
            occupation_code: formData.occupation_code,
            occupation_title: formData.occupation_title,
          }}
          onChange={(field: string | number | symbol, value: string | number | boolean | null) => {
            // Direct field mapping (no conversion needed as both use snake_case)
            const fieldName = String(field);
            handleFieldChange(fieldName, value);
          }}
          errors={errors}
          onPsgcSearch={handlePsgcSearch}
          onPsocSearch={handlePsocSearch}
          psgcOptions={searchOptions.psgc}
          psocOptions={searchOptions.psoc}
          psgcLoading={searchLoading.psgc}
          psocLoading={searchLoading.psoc}
        />

        {/* Contact Information Section */}
        <ContactInformationForm
          mode={mode}
          formData={{
            // Direct snake_case properties (matching database schema)
            email: formData.email,
            telephone_number: formData.telephone_number,
            mobile_number: formData.mobile_number,
            household_code: formData.household_code,
          }}
          onChange={(field: string | number | symbol, value: string | number | boolean | null) => {
            // Direct field mapping (no conversion needed as both use snake_case)
            const fieldName = String(field);
            handleFieldChange(fieldName, value);
          }}
          errors={errors}
          onHouseholdSearch={handleHouseholdSearch}
          householdOptions={searchOptions.household}
          householdLoading={searchLoading.household}
        />

        {/* Physical Personal Details Section - Hidden in basic create mode */}
        {!hidePhysicalDetails && (
          <PhysicalPersonalDetailsForm
            mode={mode}
            formData={{
              // Direct snake_case properties (matching database schema)
              blood_type: formData.blood_type,
              complexion: formData.complexion,
              height: formData.height.toString(),
              weight: formData.weight.toString(),
              ethnicity: formData.ethnicity,
              religion: formData.religion,
              religion_others_specify: formData.religion_others_specify,
              is_voter: formData.is_voter,
              is_resident_voter: formData.is_resident_voter,
              last_voted_date: formData.last_voted_date,
              mother_maiden_first: formData.mother_maiden_first,
              mother_maiden_middle: formData.mother_maiden_middle,
              mother_maiden_last: formData.mother_maiden_last,
            }}
            onChange={(
              field: string | number | symbol,
              value: string | number | boolean | null
            ) => {
              // Direct field mapping with type conversion for height/weight
              const fieldName = String(field);
              // Convert height/weight strings back to numbers for database
              let convertedValue = value;
              if ((fieldName === 'height' || fieldName === 'weight') && typeof value === 'string') {
                convertedValue = parseFloat(value) || 0;
              }
              handleFieldChange(fieldName, convertedValue);
            }}
            errors={errors}
          />
        )}

        {/* Sectoral Information Section - Hidden in basic create mode */}
        {!hideSectoralInfo && (
          <SectoralInformationForm
            mode={mode}
            formData={{
              // Component expects is_overseas_filipino, it handles mapping internally
              is_labor_force_employed: formData.is_labor_force_employed,
              is_unemployed: formData.is_unemployed,
              is_overseas_filipino: formData.is_overseas_filipino_worker,
              is_person_with_disability: formData.is_person_with_disability,
              is_out_of_school_children: formData.is_out_of_school_children,
              is_out_of_school_youth: formData.is_out_of_school_youth,
              is_senior_citizen: formData.is_senior_citizen,
              is_registered_senior_citizen: formData.is_registered_senior_citizen,
              is_solo_parent: formData.is_solo_parent,
              is_indigenous_people: formData.is_indigenous_people,
              is_migrant: formData.is_migrant,
            }}
            // Debug log for migrant status being passed
            {...(() => {
              console.log('🔥 RESIDENT_FORM: Passing is_migrant value:', formData.is_migrant);
              return {};
            })()}
            onChange={handleFieldChange}
            errors={errors}
          />
        )}

        {/* Migration Information Section - Only show if migrant is checked */}
        {formData.is_migrant && (
          <MigrationInformation
            mode={mode}
            value={{
              previous_barangay_code: formData.previous_barangay_code,
              previous_city_municipality_code: formData.previous_city_municipality_code,
              previous_province_code: formData.previous_province_code,
              previous_region_code: formData.previous_region_code,
              length_of_stay_previous_months: formData.length_of_stay_previous_months,
              reason_for_leaving: formData.reason_for_leaving,
              date_of_transfer: formData.date_of_transfer,
              reason_for_transferring: formData.reason_for_transferring,
              duration_of_stay_current_months: formData.duration_of_stay_current_months,
              is_intending_to_return: formData.is_intending_to_return,
            }}
            onChange={migrationData => {
              handleFieldChange(
                'previous_barangay_code',
                migrationData.previous_barangay_code || ''
              );
              handleFieldChange(
                'previous_city_municipality_code',
                migrationData.previous_city_municipality_code || ''
              );
              handleFieldChange(
                'previous_province_code',
                migrationData.previous_province_code || ''
              );
              handleFieldChange('previous_region_code', migrationData.previous_region_code || '');
              handleFieldChange(
                'length_of_stay_previous_months',
                migrationData.length_of_stay_previous_months || 0
              );
              handleFieldChange('reason_for_leaving', migrationData.reason_for_leaving || '');
              handleFieldChange('date_of_transfer', migrationData.date_of_transfer || '');
              handleFieldChange(
                'reason_for_transferring',
                migrationData.reason_for_transferring || ''
              );
              handleFieldChange(
                'duration_of_stay_current_months',
                migrationData.duration_of_stay_current_months || 0
              );
              handleFieldChange(
                'is_intending_to_return',
                migrationData.is_intending_to_return || false
              );
            }}
            errors={errors}
          />
        )}
      </form>
    </div>
  );
}

export default ResidentForm;<|MERGE_RESOLUTION|>--- conflicted
+++ resolved
@@ -12,12 +12,6 @@
 } from '@/components/organisms/Form';
 import { useAuth } from '@/contexts';
 import { supabase } from '@/lib';
-<<<<<<< HEAD
-import { ResidentFormState } from '@/types/resident-form';
-import type { FormMode } from '@/types';
-import { PSGCSearchResponse } from '@/types/database';
-=======
->>>>>>> 8dbeab9f
 import { isIndigenousPeople } from '@/lib/business-rules/sectoral-classification';
 import type { FormMode } from '@/types';
 import { ResidentFormState } from '@/types/resident-form';
@@ -236,15 +230,6 @@
       if (response.ok) {
         const data = await response.json();
         if (data.data && Array.isArray(data.data)) {
-<<<<<<< HEAD
-          setSearchOptions(prev => ({ ...prev, psgc: data.data.map((item: PSGCSearchResponse) => ({
-            value: item.code || item.city_code || item.province_code,
-            label: item.name || item.city_name || item.province_name,
-            description: item.full_address || item.full_hierarchy,
-            level: item.level,
-            code: item.code || item.city_code || item.province_code,
-          })) }));
-=======
           setSearchOptions(prev => ({
             ...prev,
             psgc: data.data.map((item: any) => ({
@@ -255,7 +240,6 @@
               code: item.code || item.city_code || item.province_code,
             })),
           }));
->>>>>>> 8dbeab9f
         }
       }
     } catch (error) {
@@ -288,16 +272,6 @@
       if (response.ok) {
         const data = await response.json();
         if (data.data && Array.isArray(data.data)) {
-<<<<<<< HEAD
-          setSearchOptions(prev => ({ ...prev, psoc: data.data.map((item: PSGCSearchResponse) => ({
-            value: item.code,
-            label: item.title,
-            description: item.hierarchy,
-            level_type: item.level,
-            occupation_code: item.code,
-            occupation_title: item.title,
-          })) }));
-=======
           setSearchOptions(prev => ({
             ...prev,
             psoc: data.data.map((item: any) => ({
@@ -309,7 +283,6 @@
               occupation_title: item.title,
             })),
           }));
->>>>>>> 8dbeab9f
         }
       }
     } catch (error) {
@@ -350,27 +323,6 @@
           },
         });
 
-<<<<<<< HEAD
-      const data = await response.json();
-      const households = data.data || [];
-      
-      // Transform household data for the dropdown
-      const householdOptions = households.map((household: { id: string; household_code: string; household_name?: string; }) => ({
-        value: household.code,
-        label: `${household.code}${household.name ? ` - ${household.name}` : ''}`,
-        description: household.address || `House ${household.house_number || 'N/A'}`
-      }));
-      
-      setSearchOptions(prev => ({ ...prev, household: householdOptions }));
-    } catch (error) {
-      console.error('Household search error:', error);
-      // Fallback to empty array if API fails
-      setSearchOptions(prev => ({ ...prev, household: [] }));
-    } finally {
-      setSearchLoading(prev => ({ ...prev, household: false }));
-    }
-  }, [userProfile?.barangay_code]);
-=======
         if (!response.ok) {
           throw new Error(`HTTP ${response.status}: ${response.statusText}`);
         }
@@ -396,7 +348,6 @@
     },
     [userProfile?.barangay_code]
   );
->>>>>>> 8dbeab9f
 
   // Load initial household options when component mounts
   useEffect(() => {
