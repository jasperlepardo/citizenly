--- conflicted
+++ resolved
@@ -3,7 +3,6 @@
 import React, { forwardRef, InputHTMLAttributes } from 'react';
 import { cva, type VariantProps } from 'class-variance-authority';
 import { cn } from '@/lib/utils';
-import { Input } from '@/components/atoms/Input';
 
 const inputVariants = cva(
   'relative flex w-full items-center transition-colors font-system focus-within:outline-none',
@@ -67,7 +66,6 @@
       disabled,
       readOnly,
       value,
-      id,
       ...props
     },
     ref
@@ -81,25 +79,11 @@
           : variant;
     const showClearButton = clearable && value && !disabled && !readOnly;
 
-    // Generate IDs for accessibility
-    const inputId = id || `input-${Math.random().toString(36).substring(2, 11)}`;
-    const errorId = `${inputId}-error`;
-    const helperId = `${inputId}-helper`;
-
     return (
       <div className="w-full">
         {/* Label */}
         {label && (
-<<<<<<< HEAD
-          <label
-            htmlFor={inputId}
-            className="mb-2 block text-sm font-medium font-system text-primary"
-          >
-            {label}
-          </label>
-=======
           <label className="mb-2 block text-sm font-medium font-system text-primary">{label}</label>
->>>>>>> 4d77856c
         )}
 
         {/* Input Container */}
@@ -120,15 +104,6 @@
           {/* Content Area - Figma: basis-0 grow flex-col gap-0.5 items-center justify-center px-1 py-0 */}
           <div className="flex min-h-0 min-w-0 grow basis-0 flex-col items-center justify-center gap-0.5 px-1 py-0">
             {/* Input wrapped in flex container - Figma: flex flex-col justify-center */}
-<<<<<<< HEAD
-            <div className="font-montserrat flex w-full flex-col justify-center overflow-hidden text-ellipsis text-nowrap font-normal leading-5">
-              <Input
-                ref={ref}
-                id={inputId}
-                size={size}
-                aria-invalid={errorMessage ? 'true' : undefined}
-                aria-describedby={errorMessage ? errorId : helperText ? helperId : undefined}
-=======
             <div className="font-montserrat flex w-full flex-col justify-center overflow-hidden text-ellipsis text-nowrap font-normal leading-[0]">
               <input
                 ref={ref}
@@ -151,7 +126,6 @@
                   boxShadow: 'none',
                   appearance: 'none',
                 }}
->>>>>>> 4d77856c
                 disabled={disabled}
                 readOnly={readOnly}
                 value={value}
@@ -202,22 +176,6 @@
         </div>
 
         {/* Helper Text / Error Message */}
-<<<<<<< HEAD
-        {errorMessage && (
-          <p
-            id={errorId}
-            role="alert"
-            aria-live="polite"
-            className="mt-2 text-xs leading-[14px] text-red-500 font-system"
-          >
-            {errorMessage}
-          </p>
-        )}
-        {helperText && !errorMessage && (
-          <p id={helperId} className="mt-2 text-xs leading-[14px] font-system text-muted">
-            {helperText}
-          </p>
-=======
         {(helperText || errorMessage) && (
           <div className="mt-2">
             {errorMessage ? (
@@ -226,7 +184,6 @@
               <p className="text-xs leading-[14px] font-system text-muted">{helperText}</p>
             )}
           </div>
->>>>>>> 4d77856c
         )}
       </div>
     );
