'use client';

// Button component - Testing Node.js 20 fix for Storybook deployment
import React, { forwardRef, ButtonHTMLAttributes } from 'react';
import { cva, type VariantProps } from 'class-variance-authority';
import { cn } from '@/lib/utils';

const buttonVariants = cva(
  'inline-flex items-center justify-center gap-1 rounded text-base font-medium leading-5 transition-colors font-system focus-visible:outline-none focus-visible:ring-2 focus-visible:ring-offset-2 disabled:pointer-events-none disabled:cursor-not-allowed',
  {
    variants: {
      variant: {
        // Primary variants
        primary:
          'bg-blue-600 text-white hover:bg-blue-500 focus-visible:ring-blue-600 disabled:text-muted disabled:bg-background-muted',
        'primary-subtle':
          'bg-blue-50 text-blue-800 hover:bg-blue-100 hover:text-blue-900 focus-visible:ring-blue-800',
        'primary-faded':
          'bg-blue-100 text-blue-800 hover:bg-blue-200 hover:text-blue-900 focus-visible:ring-blue-800',
        'primary-outline':
          'border border-blue-600 text-blue-800 bg-surface hover:bg-blue-50 hover:text-blue-900 focus-visible:ring-blue-800',

        // Secondary variants
        secondary: 'bg-purple-600 text-white hover:bg-purple-500 focus-visible:ring-purple-600',
        'secondary-subtle':
          'bg-purple-50 text-purple-800 hover:bg-purple-100 hover:text-purple-900 focus-visible:ring-purple-800',
        'secondary-faded':
          'bg-purple-100 text-purple-800 hover:bg-purple-200 hover:text-purple-900 focus-visible:ring-purple-800',
        'secondary-outline':
          'border border-purple-600 text-purple-800 bg-surface hover:bg-purple-50 hover:text-purple-900 focus-visible:ring-purple-800',

        // Success variants
        success: 'bg-green-600 text-white hover:bg-green-500 focus-visible:ring-green-600',
        'success-subtle':
          'bg-green-50 text-green-800 hover:bg-green-100 hover:text-green-900 focus-visible:ring-green-800',
        'success-faded':
          'bg-green-100 text-green-800 hover:bg-green-200 hover:text-green-900 focus-visible:ring-green-800',
        'success-outline':
          'border border-green-600 text-green-800 bg-surface hover:bg-green-50 hover:text-green-900 focus-visible:ring-green-800',

        // Warning variants
        warning: 'bg-orange-600 text-white hover:bg-orange-500 focus-visible:ring-orange-600',
        'warning-subtle':
          'bg-orange-50 text-orange-800 hover:bg-orange-100 hover:text-orange-900 focus-visible:ring-orange-800',
        'warning-faded':
          'bg-orange-100 text-orange-800 hover:bg-orange-200 hover:text-orange-900 focus-visible:ring-orange-800',
        'warning-outline':
          'border border-orange-600 text-orange-800 bg-surface hover:bg-orange-50 hover:text-orange-900 focus-visible:ring-orange-800',

        // Danger variants
        danger: 'bg-red-600 text-white hover:bg-red-500 focus-visible:ring-red-600',
        'danger-subtle':
          'bg-red-50 text-red-800 hover:bg-red-100 hover:text-red-900 focus-visible:ring-red-800',
        'danger-faded':
          'bg-red-100 text-red-800 hover:bg-red-200 hover:text-red-900 focus-visible:ring-red-800',
        'danger-outline':
          'border border-red-600 text-red-800 bg-surface hover:bg-red-50 hover:text-red-900 focus-visible:ring-red-800',

        // Neutral variants
        neutral:
          'bg-border-default focus-visible:ring-secondary text-secondary hover:text-primary hover:bg-surface-hover disabled:text-muted disabled:bg-background-muted',
        'neutral-subtle':
          'hover:bg-border-default focus-visible:ring-secondary text-secondary bg-surface-hover hover:text-primary disabled:text-muted disabled:bg-background-muted',
        'neutral-faded':
          'bg-border-default focus-visible:ring-secondary text-secondary hover:text-primary hover:bg-surface-hover disabled:text-muted disabled:bg-background-muted',
        'neutral-outline':
          'focus-visible:ring-secondary border text-secondary bg-surface border-default hover:text-primary hover:bg-surface-hover disabled:text-muted disabled:bg-background-muted disabled:border-default',

        // Ghost variants
        ghost:
          'focus-visible:ring-secondary text-secondary hover:text-primary hover:bg-surface-hover disabled:text-muted',
      },
      size: {
<<<<<<< HEAD
        sm: 'p-0.5 text-base',
        md: 'p-1 text-base',
        default: 'p-2 text-base', // p=8 (2rem = 32px, but using px-2 py-2 for content padding)
        lg: 'p-3 text-base',
=======
        sm: 'h-8 px-3 text-sm',
        md: 'h-9 px-4 text-base',
        lg: 'h-10 px-6 text-base',
        regular: 'p-2 text-base', // p=8 (2rem = 32px, but using px-2 py-2 for content padding)
>>>>>>> 4d77856c
      },
      iconOnly: {
        true: 'aspect-square p-0',
        false: '',
      },
      fullWidth: {
        true: 'w-full',
        false: '',
      },
    },
    compoundVariants: [
      {
        size: 'sm',
        iconOnly: true,
        class: 'size-8',
      },
      {
        size: 'md',
        iconOnly: true,
        class: 'size-9',
      },
      {
        size: 'lg',
        iconOnly: true,
        class: 'size-10',
      },
      {
        size: 'default',
        iconOnly: true,
        class: 'size-9 p-2',
      },
    ],
    defaultVariants: {
      variant: 'primary',
      size: 'default',
      iconOnly: false,
      fullWidth: false,
    },
  }
);

export interface ButtonProps
  extends ButtonHTMLAttributes<HTMLButtonElement>,
    VariantProps<typeof buttonVariants> {
  asChild?: boolean;
  loading?: boolean;
  leftIcon?: React.ReactNode;
  rightIcon?: React.ReactNode;
}

const Button = forwardRef<HTMLButtonElement, ButtonProps>(
  (
    {
      className,
      variant,
      size,
      iconOnly,
      fullWidth,
      asChild: _asChild = false,
      loading = false,
      leftIcon,
      rightIcon,
      children,
      disabled,
      ...props
    },
    ref
  ) => {
    const isDisabled = disabled || loading;

    return (
      <button
        type="button"
        className={cn(buttonVariants({ variant, size, iconOnly, fullWidth, className }))}
        ref={ref}
        disabled={isDisabled}
        {...props}
      >
        {loading && (
          <svg
            className="size-4 animate-spin"
            xmlns="http://www.w3.org/2000/svg"
            fill="none"
            viewBox="0 0 24 24"
          >
            <circle
              className="opacity-25"
              cx="12"
              cy="12"
              r="10"
              stroke="currentColor"
              strokeWidth="4"
            />
            <path
              className="opacity-75"
              fill="currentColor"
              d="m4 12a8 8 0 018-8V0C5.373 0 0 5.373 0 12h4zm2 5.291A7.962 7.962 0 014 12H0c0 3.042 1.135 5.824 3 7.938l3-2.647z"
            />
          </svg>
        )}
        {!loading && leftIcon && leftIcon}
        {!iconOnly && children}
        {iconOnly && !leftIcon && !rightIcon && children}
        {!loading && rightIcon && rightIcon}
      </button>
    );
  }
);

Button.displayName = 'Button';

export { Button, buttonVariants };
// Test automated deployment - Wed Aug  6 04:41:55 PST 2025
// Retry automated deployment - Wed Aug  6 04:47:14 PST 2025
// Fix Vercel deployment - deploy static files - Wed Aug  6 04:54:41 PST 2025
// Fixed Vercel config - disable build and serve static files - Mon Aug  5 17:45:12 PST 2025<|MERGE_RESOLUTION|>--- conflicted
+++ resolved
@@ -71,17 +71,10 @@
           'focus-visible:ring-secondary text-secondary hover:text-primary hover:bg-surface-hover disabled:text-muted',
       },
       size: {
-<<<<<<< HEAD
-        sm: 'p-0.5 text-base',
-        md: 'p-1 text-base',
-        default: 'p-2 text-base', // p=8 (2rem = 32px, but using px-2 py-2 for content padding)
-        lg: 'p-3 text-base',
-=======
         sm: 'h-8 px-3 text-sm',
         md: 'h-9 px-4 text-base',
         lg: 'h-10 px-6 text-base',
         regular: 'p-2 text-base', // p=8 (2rem = 32px, but using px-2 py-2 for content padding)
->>>>>>> 4d77856c
       },
       iconOnly: {
         true: 'aspect-square p-0',
@@ -109,14 +102,14 @@
         class: 'size-10',
       },
       {
-        size: 'default',
+        size: 'regular',
         iconOnly: true,
         class: 'size-9 p-2',
       },
     ],
     defaultVariants: {
       variant: 'primary',
-      size: 'default',
+      size: 'regular',
       iconOnly: false,
       fullWidth: false,
     },
