--- conflicted
+++ resolved
@@ -1,59 +1,17 @@
 'use client';
 
 import React, { forwardRef } from 'react';
-import { cva, type VariantProps } from 'class-variance-authority';
-import { cn } from '@/lib/utils';
 
-const inputVariants = cva(
-  'font-montserrat w-full border-0 bg-transparent font-normal shadow-none outline-0 ring-0 text-primary placeholder:text-muted focus:border-0 focus:shadow-none focus:outline-0 focus:ring-0 active:border-0 active:shadow-none active:outline-0 active:ring-0',
-  {
-    variants: {
-      size: {
-        sm: 'text-sm leading-4',
-        md: 'text-base leading-5',
-        lg: 'text-lg leading-6',
-      },
-      state: {
-        default: '',
-        disabled: 'cursor-not-allowed text-muted',
-        readonly: 'text-secondary',
-      },
-    },
-    defaultVariants: {
-      size: 'md',
-      state: 'default',
-    },
-  }
-);
-
-export interface InputProps
-  extends Omit<React.InputHTMLAttributes<HTMLInputElement>, 'size'>,
-    VariantProps<typeof inputVariants> {
-  state?: 'default' | 'disabled' | 'readonly';
+interface InputProps extends React.InputHTMLAttributes<HTMLInputElement> {
+  showBefore?: boolean;
+  showAfter?: boolean;
+  beforeIcon?: React.ReactNode;
+  afterIcon?: React.ReactNode;
+  state?: 'default' | 'active' | 'filled' | 'error' | 'disabled';
+  error?: string; // Legacy compatibility
 }
 
 const Input = forwardRef<HTMLInputElement, InputProps>(
-<<<<<<< HEAD
-  ({ className, size = 'md', state = 'default', disabled, readOnly, ...props }, ref) => {
-    const actualState = disabled ? 'disabled' : readOnly ? 'readonly' : state;
-
-    return (
-      <input
-        ref={ref}
-        className={cn(inputVariants({ size, state: actualState }), className)}
-        style={{
-          border: 'none',
-          outline: 'none',
-          boxShadow: 'none',
-          appearance: 'none',
-          padding: '0',
-          margin: '0',
-        }}
-        disabled={disabled}
-        readOnly={readOnly}
-        {...props}
-      />
-=======
   (
     {
       showBefore = true,
@@ -150,11 +108,10 @@
           <p className="font-montserrat mt-2 text-xs leading-[14px] text-red-500">{error}</p>
         )}
       </div>
->>>>>>> 4d77856c
     );
   }
 );
 
 Input.displayName = 'Input';
 
-export { Input, inputVariants };+export default Input;