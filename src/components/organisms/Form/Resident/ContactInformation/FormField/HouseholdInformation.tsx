--- conflicted
+++ resolved
@@ -3,10 +3,6 @@
 import { SelectField } from '@/components';
 import { useOptimizedHouseholdSearch } from '@/hooks/search/useOptimizedHouseholdSearch';
 import type { FormMode } from '@/types';
-<<<<<<< HEAD
-import { SelectOption } from '@/types/database';
-=======
->>>>>>> 8dbeab9f
 
 export interface HouseholdInformationData {
   household_code: string;
@@ -21,8 +17,8 @@
   errors: Record<string, string>;
   className?: string;
   // Optional external search functionality (HouseholdSelector has its own built-in search)
-  onHouseholdSearch?: (query: string) => Promise<SelectOption[]>;
-  householdOptions?: SelectOption[];
+  onHouseholdSearch?: (query: string) => Promise<any>;
+  householdOptions?: any[];
   householdLoading?: boolean;
 }
 
@@ -49,7 +45,7 @@
     debounceMs: 300,
   });
 
-  const handleChange = (field: keyof HouseholdInformationData, fieldValue: string) => {
+  const handleChange = (field: keyof HouseholdInformationData, fieldValue: any) => {
     onChange({
       ...value,
       [field]: fieldValue,
@@ -76,11 +72,7 @@
           helperText="Search for an existing household or leave blank to create new"
           selectProps={{
             placeholder: '🏠 Search households...',
-<<<<<<< HEAD
-            options: (householdSearchOptions || []).map((household: SelectOption) => ({
-=======
             options: (householdSearchOptions || []).map((household: any) => ({
->>>>>>> 8dbeab9f
               value: household.code,
               label: household.head_name || `Household ${household.code}`,
               description: `Code: ${household.code}${household.address ? ` • ${household.address}` : ''}`,
