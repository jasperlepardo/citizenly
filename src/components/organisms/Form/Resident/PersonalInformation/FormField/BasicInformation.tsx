--- conflicted
+++ resolved
@@ -7,7 +7,6 @@
   CIVIL_STATUS_OPTIONS_WITH_DEFAULT,
 } from '@/lib/constants/resident-enums';
 import type { FormMode } from '@/types';
-import { SelectOption } from '@/types/database';
 
 export interface BasicInformationData {
   first_name: string;
@@ -44,7 +43,7 @@
     });
   };
 
-  const handleSelectChange = (field: keyof BasicInformationData) => (option: SelectOption | null) => {
+  const handleSelectChange = (field: keyof BasicInformationData) => (option: any) => {
     handleChange(field, option?.value || '');
   };
 
@@ -171,13 +170,8 @@
           labelSize="sm"
           errorMessage={errors.civil_status}
           selectProps={{
-<<<<<<< HEAD
-            placeholder: "Select civil status...",
-            options: CIVIL_STATUS_OPTIONS_WITH_DEFAULT as SelectOption[],
-=======
             placeholder: 'Select civil status...',
             options: CIVIL_STATUS_OPTIONS_WITH_DEFAULT as any,
->>>>>>> 8dbeab9f
             value: value.civil_status,
             onSelect: handleSelectChange('civil_status'),
           }}
