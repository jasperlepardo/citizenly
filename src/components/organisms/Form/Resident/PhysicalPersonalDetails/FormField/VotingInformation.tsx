import React from 'react';

import { InputField, ControlFieldSet } from '@/components';
import { Radio } from '@/components/atoms/Field/Control/Radio/Radio';
import type { FormMode } from '@/types';

export interface VotingInformationData {
  is_voter: string; // 'yes' | 'no' (defaults to 'no')
  is_resident_voter: string; // 'yes' | 'no' (defaults to 'no')
  last_voted_date: string;
}

export interface VotingInformationProps {
  /** Form mode - determines if field is editable or read-only */
  mode?: FormMode;
  value: VotingInformationData;
  onChange: (value: VotingInformationData) => void;
  errors: Record<string, string>;
  className?: string;
}

export function VotingInformation({
  mode = 'create',
  value,
  onChange,
  errors,
  className = '',
}: VotingInformationProps) {
<<<<<<< HEAD
  
  const handleChange = (field: keyof VotingInformationData, fieldValue: string) => {
=======
  const handleChange = (field: keyof VotingInformationData, fieldValue: any) => {
>>>>>>> 8dbeab9f
    onChange({
      ...value,
      [field]: fieldValue,
    });
  };

  // Yes/No options for voter status
  const VOTER_STATUS_OPTIONS = [
    { value: 'yes', label: 'Yes' },
    { value: 'no', label: 'No' },
  ];

  return (
    <div className={`space-y-4 ${className}`}>
      <div>
        <h4 className="text-lg font-medium text-gray-800 dark:text-gray-200">Voting Information</h4>
        <p className="mt-1 text-sm text-gray-600 dark:text-gray-400">
          Voter registration and participation details.
        </p>
      </div>

      {/* All Fields in One Grid */}
      <div className="grid grid-cols-1 gap-x-4 gap-y-6 sm:grid-cols-2 lg:grid-cols-4">
        <ControlFieldSet
          type="radio"
          label="Registered Voter?"
          labelSize="sm"
          radioName="is_voter"
          radioValue={value.is_voter || 'no'}
          onRadioChange={(selectedValue: string) => handleChange('is_voter', selectedValue)}
          errorMessage={errors.is_voter}
          orientation="horizontal"
          spacing="sm"
          mode={mode}
        >
          {VOTER_STATUS_OPTIONS.map(option => (
            <Radio
              key={option.value}
              value={option.value}
              label={option.label}
              style="button"
              buttonProps={{
                variant: 'neutral-outline',
                size: 'lg',
              }}
            />
          ))}
        </ControlFieldSet>

        <ControlFieldSet
          type="radio"
          label="Resident Voter?"
          labelSize="sm"
          radioName="is_resident_voter"
          radioValue={value.is_resident_voter || 'no'}
          onRadioChange={(selectedValue: string) =>
            handleChange('is_resident_voter', selectedValue)
          }
          errorMessage={errors.is_resident_voter}
          orientation="horizontal"
          spacing="sm"
          mode={mode}
        >
          {VOTER_STATUS_OPTIONS.map(option => (
            <Radio
              key={option.value}
              value={option.value}
              label={option.label}
              style="button"
              buttonProps={{
                variant: 'neutral-outline',
                size: 'lg',
              }}
            />
          ))}
        </ControlFieldSet>

        <InputField
          label="Last Voted Year"
          labelSize="sm"
          errorMessage={errors.last_voted_date}
          mode={mode}
          inputProps={{
            type: 'number',
            value: value.last_voted_date,
            onChange: e => handleChange('last_voted_date', e.target.value),
            placeholder: '2024',
            min: '1900',
            max: new Date().getFullYear().toString(),
            disabled: value.is_voter !== 'yes' && value.is_resident_voter !== 'yes',
            error: errors.last_voted_date,
          }}
        />
      </div>
    </div>
  );
}

export default VotingInformation;<|MERGE_RESOLUTION|>--- conflicted
+++ resolved
@@ -26,12 +26,7 @@
   errors,
   className = '',
 }: VotingInformationProps) {
-<<<<<<< HEAD
-  
-  const handleChange = (field: keyof VotingInformationData, fieldValue: string) => {
-=======
   const handleChange = (field: keyof VotingInformationData, fieldValue: any) => {
->>>>>>> 8dbeab9f
     onChange({
       ...value,
       [field]: fieldValue,
