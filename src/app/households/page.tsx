--- conflicted
+++ resolved
@@ -523,16 +523,7 @@
                   {/* Action Menu */}
                   <div className="p-1">
                     <Button variant="neutral-outline" size="sm" iconOnly>
-<<<<<<< HEAD
-                      <svg
-                        className="size-5"
-                        fill="none"
-                        stroke="currentColor"
-                        viewBox="0 0 24 24"
-                      >
-=======
                       <svg className="size-5" fill="none" stroke="currentColor" viewBox="0 0 24 24">
->>>>>>> 75922bf4
                         <path
                           strokeLinecap="round"
                           strokeLinejoin="round"
