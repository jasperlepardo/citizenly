'use client';

import Link from 'next/link';
<<<<<<< HEAD
import { DataTable, SearchBar, Button } from '@/components';
import type { TableColumn, TableAction } from '@/components';
import { useResidents, useResidentFilterFields, type Resident, type AdvancedFilters } from '@/hooks/crud/useResidents';
import { ErrorRecovery } from '@/components/molecules/ErrorBoundary/ErrorRecovery';
=======
import React, { useState, useCallback, useEffect } from 'react';
import { toast } from 'react-hot-toast';

import { DataTable, SearchBar, Button } from '@/components';
import type { TableColumn, TableAction } from '@/components';
>>>>>>> 8dbeab9f
import { AdvancedFilters as AdvancedFiltersComponent } from '@/components/molecules/AdvancedFilters/AdvancedFilters';
import { ErrorRecovery } from '@/components/molecules/ErrorBoundary/ErrorRecovery';
import {
  useResidents,
  useResidentFilterFields,
  type Resident,
  type AdvancedFilters,
} from '@/hooks/crud/useResidents';


function ResidentsContent() {
  const [searchTerm, setSearchTerm] = useState('');
  const [selectedResidents, setSelectedResidents] = useState<string[]>([]);
  const [advancedFilters, setAdvancedFilters] = useState<AdvancedFilters>({});
  const [pagination, setPagination] = useState({
    current: 1,
    pageSize: 20,
  });

  // Get filter field definitions
  const filterFields = useResidentFilterFields();

  // Use React Query for data fetching with enhanced error handling
  const {
    residents,
    total,
    isLoading,
    isFetching,
    error,
    prefetchNextPage,
    retryManually,
    clearError,
    errorDetails,
  } = useResidents({
    page: pagination.current,
    pageSize: pagination.pageSize,
    searchTerm,
    filters: advancedFilters,
  });

  // Note: Advanced filter functionality will be implemented in future version

  // Prefetch next page when scrolling near bottom
  useEffect(() => {
    if (!isLoading && !isFetching) {
      prefetchNextPage();
    }
  }, [pagination.current, prefetchNextPage, isLoading, isFetching]);

  const handleSearch = useCallback((term: string) => {
    setSearchTerm(term);
    setPagination(prev => ({ ...prev, current: 1 }));
  }, []);

  const handleFiltersChange = useCallback((filters: AdvancedFilters) => {
    setAdvancedFilters(filters);
    setPagination(prev => ({ ...prev, current: 1 }));
  }, []);

  const handleSelectionChange = (selectedKeys: string[], _selectedRows: Resident[]) => {
    setSelectedResidents(selectedKeys);
  };

  const handlePaginationChange = useCallback((page: number, pageSize: number) => {
    setPagination({ current: page, pageSize });
  }, []);

  const formatFullName = (resident: Resident) => {
    return [resident.first_name, resident.middle_name, resident.last_name, resident.extension_name]
      .filter(Boolean)
      .join(' ');
  };

  const formatAddress = (resident: Resident) => {
    if (!resident.households) return 'No household assigned';
    const parts = [
      resident.households.house_number,
      // Note: street_name and subdivision would need to be fetched separately from geo_streets and geo_subdivisions
      // For now, just show house number
    ].filter(Boolean);
    return parts.length > 0 ? parts.join(', ') : 'No address';
  };

  const calculateAge = (birthdate: string) => {
    if (!birthdate) return 'N/A';
    const today = new Date();
    const birth = new Date(birthdate);
    let age = today.getFullYear() - birth.getFullYear();
    const monthDiff = today.getMonth() - birth.getMonth();
    if (monthDiff < 0 || (monthDiff === 0 && today.getDate() < birth.getDate())) {
      age--;
    }
    return age.toString();
  };

  // Define table columns
  const columns: TableColumn<Resident>[] = [
    {
      key: 'name',
      title: 'Name',
      dataIndex: (record: Resident) => formatFullName(record),
      render: (value: unknown, record: Resident) => (
        <Link
          href={`/residents/${record.id}`}
<<<<<<< HEAD
          className="font-montserrat text-base font-normal text-gray-600 dark:text-gray-400 hover:text-gray-800 hover:underline"
=======
          className="font-montserrat text-base font-normal text-gray-600 hover:text-gray-800 hover:underline dark:text-gray-200 dark:text-gray-400 dark:text-gray-800"
>>>>>>> 8dbeab9f
        >
          {String(value)}
        </Link>
      ),
      sortable: true,
    },
    {
      key: 'email',
      title: 'Email',
      dataIndex: 'email',
      render: (value: unknown) => String(value || 'No email'),
      sortable: true,
    },
    {
      key: 'address',
      title: 'Address',
      dataIndex: (record: Resident) => formatAddress(record),
      sortable: false,
    },
    {
      key: 'age',
      title: 'Age',
      dataIndex: (record: Resident) => calculateAge(record.birthdate),
      sortable: true,
    },
    {
      key: 'sex',
      title: 'Sex',
      dataIndex: 'sex',
      render: (value: unknown) => {
        const str = String(value || '');
        return str ? str.charAt(0).toUpperCase() + str.slice(1) : 'N/A';
      },
      sortable: true,
    },
    {
      key: 'occupation',
      title: 'Occupation',
      dataIndex: (record: Resident) => record.occupation_code || 'N/A',
      sortable: true,
    },
  ];

  // Define table actions
  const actions: TableAction<Resident>[] = [
    {
      key: 'view',
      label: 'View',
      href: (record: Resident) => `/residents/${record.id}`,
      variant: 'primary',
    },
    {
      key: 'edit',
      label: 'Edit',
      href: (record: Resident) => `/residents/${record.id}`,
      variant: 'secondary',
    },
    {
      key: 'delete',
      label: 'Delete',
      onClick: async (record: Resident) => {
        if (
          window.confirm(
            `Are you sure you want to delete ${record.first_name} ${record.last_name}?`
          )
        ) {
          try {
            const response = await fetch(`/api/residents/${record.id}`, {
              method: 'DELETE',
              headers: {
                Authorization: `Bearer ${localStorage.getItem('auth_token')}`,
              },
            });

            if (response.ok) {
              // Refresh the residents list
              window.location.reload();
            } else {
              toast.error('Failed to delete resident');
            }
          } catch (error) {
            console.error('Delete error:', error);
            toast.error('Error deleting resident');
          }
        }
      },
      variant: 'danger',
    },
  ];

  // TODO: Implement filter options for advanced search functionality
  // const filterOptions = [
  //   {
  //     field: 'sex',
  //     label: 'Sex',
  //     type: 'select' as const,
  //     options: [
  //       { value: 'male', label: 'Male' },
  //       { value: 'female', label: 'Female' },
  //     ],
  //   },
  //   {
  //     field: 'civil_status',
  //     label: 'Civil Status',
  //     type: 'select' as const,
  //     options: [
  //       { value: 'single', label: 'Single' },
  //       { value: 'married', label: 'Married' },
  //       { value: 'widowed', label: 'Widowed' },
  //       { value: 'divorced', label: 'Divorced' },
  //       { value: 'separated', label: 'Separated' },
  //     ],
  //   },
  //   {
  //     field: 'occupation',
  //     label: 'Occupation',
  //     type: 'text' as const,
  //   },
  //   {
  //     field: 'email',
  //     label: 'Email',
  //     type: 'text' as const,
  //   },
  // ];

  // Show error recovery component if there's an error
  if (error && !isLoading) {
    return (
      <div className="p-6">
        <ErrorRecovery
          error={error}
          errorDetails={errorDetails}
          onRetry={retryManually}
          onClearError={clearError}
          title="Failed to load residents"
          showDetails={process.env.NODE_ENV === 'development'}
          className="mx-auto mt-8 max-w-2xl"
        />
      </div>
    );
  }

  return (
    <div className="p-6">
<<<<<<< HEAD
        {/* Page Header */}
        <div className="mb-6 flex items-start justify-between">
          <div>
            <h1 className="font-montserrat mb-0.5 text-xl font-semibold text-gray-600 dark:text-gray-400">Residents</h1>
            <p className="font-montserrat text-sm font-normal text-gray-600 dark:text-gray-400">
              {total} total residents
              {isFetching && !isLoading && (
                <span className="ml-2 text-blue-600">
                  <svg className="inline w-4 h-4 animate-spin" viewBox="0 0 24 24">
                    <circle className="opacity-25" cx="12" cy="12" r="10" stroke="currentColor" strokeWidth="4" fill="none"/>
                    <path className="opacity-75" fill="currentColor" d="M4 12a8 8 0 018-8V0C5.373 0 0 5.373 0 12h4z"/>
                  </svg>
                  Updating...
                </span>
              )}
            </p>
          </div>
          <div className="flex gap-2">
            {error && (
              <Button
                variant="secondary"
                size="md"
                onClick={retryManually}
                disabled={isLoading}
              >
                {isLoading ? 'Retrying...' : 'Retry'}
              </Button>
=======
      {/* Page Header */}
      <div className="mb-6 flex items-start justify-between">
        <div>
          <h1 className="font-montserrat mb-0.5 text-xl font-semibold text-gray-600 dark:text-gray-400">
            Residents
          </h1>
          <p className="font-montserrat text-sm font-normal text-gray-600 dark:text-gray-400 dark:text-gray-600">
            {total} total residents
            {isFetching && !isLoading && (
              <span className="ml-2 text-blue-600">
                <svg className="inline h-4 w-4 animate-spin" viewBox="0 0 24 24">
                  <circle
                    className="opacity-25"
                    cx="12"
                    cy="12"
                    r="10"
                    stroke="currentColor"
                    strokeWidth="4"
                    fill="none"
                  />
                  <path
                    className="opacity-75"
                    fill="currentColor"
                    d="M4 12a8 8 0 018-8V0C5.373 0 0 5.373 0 12h4z"
                  />
                </svg>
                Updating...
              </span>
>>>>>>> 8dbeab9f
            )}
          </p>
        </div>
        <div className="flex gap-2">
          {error && (
            <Button variant="secondary" size="md" onClick={retryManually} disabled={isLoading}>
              {isLoading ? 'Retrying...' : 'Retry'}
            </Button>
          )}
          <Link href="/residents/create">
            <Button variant="primary" size="md">
              Add new resident
            </Button>
          </Link>
        </div>
      </div>

      {/* Search Bar */}
      <div className="mb-4">
        <SearchBar
          placeholder="Search residents by name, email, or occupation..."
          onSearch={handleSearch}
          value={searchTerm}
          onChange={e => setSearchTerm(e.target.value)}
          className="w-full"
          disabled={isLoading && !residents.length}
        />
      </div>

      {/* Advanced Filters */}
      <div className="mb-6">
        <AdvancedFiltersComponent
          fields={filterFields}
          values={advancedFilters}
          onChange={handleFiltersChange}
          loading={isLoading}
          compact={true}
          className="shadow-sm"
        />
      </div>

      {/* Error banner for non-blocking errors */}
      {error && residents.length > 0 && (
        <div className="mb-4 rounded-lg border border-yellow-200 bg-yellow-50 p-3">
          <div className="flex items-center justify-between">
            <div className="flex items-center">
              <svg
                className="mr-2 h-5 w-5 text-yellow-600"
                fill="none"
                viewBox="0 0 24 24"
                stroke="currentColor"
              >
                <path
                  strokeLinecap="round"
                  strokeLinejoin="round"
                  strokeWidth={2}
                  d="M12 9v2m0 4h.01m-6.938 4h13.856c1.54 0 2.502-1.667 1.732-2.5L13.732 4c-.77-.833-1.964-.833-2.732 0L3.732 16.5c-.77.833.192 2.5 1.732 2.5z"
                />
              </svg>
              <span className="text-sm text-yellow-800">
                Showing cached data - {errorDetails.isNetworkError ? 'connection' : 'server'} issue
                detected
              </span>
            </div>
            <div className="flex gap-2">
              <button
                onClick={retryManually}
                className="text-sm text-yellow-700 underline hover:text-yellow-900"
                disabled={isLoading}
              >
                Retry
              </button>
              <button
                onClick={clearError}
                className="text-sm text-yellow-700 underline hover:text-yellow-900"
              >
                Dismiss
              </button>
            </div>
          </div>
        </div>
      )}

      {/* Data Table */}
      <DataTable<Resident>
        data={residents}
        columns={columns}
        actions={actions}
        loading={isLoading}
        pagination={{
          current: pagination.current,
          pageSize: pagination.pageSize,
          total: total,
          onChange: handlePaginationChange,
          showSizeChanger: true,
          pageSizeOptions: ['10', '20', '50', '100'],
        }}
        selection={{
          selectedRowKeys: selectedResidents,
          onChange: handleSelectionChange,
        }}
        rowKey="id"
        emptyText={
          searchTerm
            ? `No residents found matching "${searchTerm}"`
            : 'No residents found. Click "Add new resident" to register your first resident.'
        }
        size="middle"
      />
    </div>
  );
}

export default function ResidentsPage() {
  return <ResidentsContent />;
}<|MERGE_RESOLUTION|>--- conflicted
+++ resolved
@@ -1,18 +1,11 @@
 'use client';
 
 import Link from 'next/link';
-<<<<<<< HEAD
+import React, { useState, useCallback, useEffect } from 'react';
+import { toast } from 'react-hot-toast';
+
 import { DataTable, SearchBar, Button } from '@/components';
 import type { TableColumn, TableAction } from '@/components';
-import { useResidents, useResidentFilterFields, type Resident, type AdvancedFilters } from '@/hooks/crud/useResidents';
-import { ErrorRecovery } from '@/components/molecules/ErrorBoundary/ErrorRecovery';
-=======
-import React, { useState, useCallback, useEffect } from 'react';
-import { toast } from 'react-hot-toast';
-
-import { DataTable, SearchBar, Button } from '@/components';
-import type { TableColumn, TableAction } from '@/components';
->>>>>>> 8dbeab9f
 import { AdvancedFilters as AdvancedFiltersComponent } from '@/components/molecules/AdvancedFilters/AdvancedFilters';
 import { ErrorRecovery } from '@/components/molecules/ErrorBoundary/ErrorRecovery';
 import {
@@ -22,9 +15,16 @@
   type AdvancedFilters,
 } from '@/hooks/crud/useResidents';
 
+interface SearchFilter {
+  field: string;
+  label: string;
+  type: 'select' | 'input' | 'date';
+  options?: { value: string; label: string }[];
+}
 
 function ResidentsContent() {
   const [searchTerm, setSearchTerm] = useState('');
+  const [_searchFilters, setSearchFilters] = useState<SearchFilter[]>([]);
   const [selectedResidents, setSelectedResidents] = useState<string[]>([]);
   const [advancedFilters, setAdvancedFilters] = useState<AdvancedFilters>({});
   const [pagination, setPagination] = useState({
@@ -114,16 +114,12 @@
       key: 'name',
       title: 'Name',
       dataIndex: (record: Resident) => formatFullName(record),
-      render: (value: unknown, record: Resident) => (
+      render: (value: string, record: Resident) => (
         <Link
           href={`/residents/${record.id}`}
-<<<<<<< HEAD
-          className="font-montserrat text-base font-normal text-gray-600 dark:text-gray-400 hover:text-gray-800 hover:underline"
-=======
           className="font-montserrat text-base font-normal text-gray-600 hover:text-gray-800 hover:underline dark:text-gray-200 dark:text-gray-400 dark:text-gray-800"
->>>>>>> 8dbeab9f
         >
-          {String(value)}
+          {value}
         </Link>
       ),
       sortable: true,
@@ -132,7 +128,7 @@
       key: 'email',
       title: 'Email',
       dataIndex: 'email',
-      render: (value: unknown) => String(value || 'No email'),
+      render: (value: string) => value || 'No email',
       sortable: true,
     },
     {
@@ -151,10 +147,7 @@
       key: 'sex',
       title: 'Sex',
       dataIndex: 'sex',
-      render: (value: unknown) => {
-        const str = String(value || '');
-        return str ? str.charAt(0).toUpperCase() + str.slice(1) : 'N/A';
-      },
+      render: (value: string) => (value ? value.charAt(0).toUpperCase() + value.slice(1) : 'N/A'),
       sortable: true,
     },
     {
@@ -212,40 +205,40 @@
     },
   ];
 
-  // TODO: Implement filter options for advanced search functionality
-  // const filterOptions = [
-  //   {
-  //     field: 'sex',
-  //     label: 'Sex',
-  //     type: 'select' as const,
-  //     options: [
-  //       { value: 'male', label: 'Male' },
-  //       { value: 'female', label: 'Female' },
-  //     ],
-  //   },
-  //   {
-  //     field: 'civil_status',
-  //     label: 'Civil Status',
-  //     type: 'select' as const,
-  //     options: [
-  //       { value: 'single', label: 'Single' },
-  //       { value: 'married', label: 'Married' },
-  //       { value: 'widowed', label: 'Widowed' },
-  //       { value: 'divorced', label: 'Divorced' },
-  //       { value: 'separated', label: 'Separated' },
-  //     ],
-  //   },
-  //   {
-  //     field: 'occupation',
-  //     label: 'Occupation',
-  //     type: 'text' as const,
-  //   },
-  //   {
-  //     field: 'email',
-  //     label: 'Email',
-  //     type: 'text' as const,
-  //   },
-  // ];
+  // Define filter options for search
+  const filterOptions = [
+    {
+      field: 'sex',
+      label: 'Sex',
+      type: 'select' as const,
+      options: [
+        { value: 'male', label: 'Male' },
+        { value: 'female', label: 'Female' },
+      ],
+    },
+    {
+      field: 'civil_status',
+      label: 'Civil Status',
+      type: 'select' as const,
+      options: [
+        { value: 'single', label: 'Single' },
+        { value: 'married', label: 'Married' },
+        { value: 'widowed', label: 'Widowed' },
+        { value: 'divorced', label: 'Divorced' },
+        { value: 'separated', label: 'Separated' },
+      ],
+    },
+    {
+      field: 'occupation',
+      label: 'Occupation',
+      type: 'text' as const,
+    },
+    {
+      field: 'email',
+      label: 'Email',
+      type: 'text' as const,
+    },
+  ];
 
   // Show error recovery component if there's an error
   if (error && !isLoading) {
@@ -266,35 +259,6 @@
 
   return (
     <div className="p-6">
-<<<<<<< HEAD
-        {/* Page Header */}
-        <div className="mb-6 flex items-start justify-between">
-          <div>
-            <h1 className="font-montserrat mb-0.5 text-xl font-semibold text-gray-600 dark:text-gray-400">Residents</h1>
-            <p className="font-montserrat text-sm font-normal text-gray-600 dark:text-gray-400">
-              {total} total residents
-              {isFetching && !isLoading && (
-                <span className="ml-2 text-blue-600">
-                  <svg className="inline w-4 h-4 animate-spin" viewBox="0 0 24 24">
-                    <circle className="opacity-25" cx="12" cy="12" r="10" stroke="currentColor" strokeWidth="4" fill="none"/>
-                    <path className="opacity-75" fill="currentColor" d="M4 12a8 8 0 018-8V0C5.373 0 0 5.373 0 12h4z"/>
-                  </svg>
-                  Updating...
-                </span>
-              )}
-            </p>
-          </div>
-          <div className="flex gap-2">
-            {error && (
-              <Button
-                variant="secondary"
-                size="md"
-                onClick={retryManually}
-                disabled={isLoading}
-              >
-                {isLoading ? 'Retrying...' : 'Retry'}
-              </Button>
-=======
       {/* Page Header */}
       <div className="mb-6 flex items-start justify-between">
         <div>
@@ -323,7 +287,6 @@
                 </svg>
                 Updating...
               </span>
->>>>>>> 8dbeab9f
             )}
           </p>
         </div>
