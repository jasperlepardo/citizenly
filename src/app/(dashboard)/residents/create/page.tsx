'use client';

import Link from 'next/link';
import { useSearchParams, useRouter } from 'next/navigation';
<<<<<<< HEAD
import React, { useMemo } from 'react';
=======
import React, { useState, useMemo } from 'react';
>>>>>>> 8dbeab9f
import { toast } from 'react-hot-toast';

import { ResidentForm } from '@/components';
import { useResidentOperations } from '@/hooks/crud/useResidentOperations';
<<<<<<< HEAD
import { ResidentFormState } from '@/types/resident-form';
=======
import { ResidentFormData } from '@/services/resident.service';
import { EducationLevelEnum } from '@/types';
>>>>>>> 8dbeab9f

export const dynamic = 'force-dynamic';

// Utility function to parse a full name into components (currently unused)
// eslint-disable-next-line @typescript-eslint/no-unused-vars
function parseFullName(fullName: string) {
  const nameParts = fullName.trim().split(/\s+/);

  if (nameParts.length === 1) {
    return {
      first_name: nameParts[0],
      middleName: '',
      last_name: '',
    };
  } else if (nameParts.length === 2) {
    return {
      first_name: nameParts[0],
      middleName: '',
      last_name: nameParts[1],
    };
  } else if (nameParts.length === 3) {
    return {
      first_name: nameParts[0],
      middleName: nameParts[1],
      last_name: nameParts[2],
    };
  } else {
    // For more than 3 parts, first name is first part, last name is last part, middle is everything in between
    return {
      first_name: nameParts[0],
      middleName: nameParts.slice(1, -1).join(' '),
      last_name: nameParts[nameParts.length - 1],
    };
  }
}

function CreateResidentForm() {
  const searchParams = useSearchParams();
  const router = useRouter();

  // Setup resident operations hook with success/error handlers
  const { createResident, isSubmitting, validationErrors } = useResidentOperations({
<<<<<<< HEAD
    onSuccess: _data => {
      toast.success('Resident created successfully!');
      // Successfully created resident - redirecting to list
=======
    onSuccess: data => {
      toast.success('Resident created successfully!');
      console.log(
        'Resident created successfully - redirecting to residents list to check visibility'
      );
>>>>>>> 8dbeab9f
      // Always redirect to residents list to check if the new resident is visible
      router.push('/residents');
    },
    onError: error => {
      console.error('Resident creation error:', error);
      toast.error(error || 'Failed to create resident');
    },
  });

  // Handle form submission - transform snake_case to camelCase
<<<<<<< HEAD
  const handleSubmit = async (formData: ResidentFormState) => {
    // Development debugging - replace with console.warn for production
    console.warn('Raw form data received:', formData);
    console.warn('Form data keys:', Object.keys(formData));
    console.warn('is_voter value:', formData.is_voter);
    console.warn('is_resident_voter value:', formData.is_resident_voter);

    // Validate required fields before submission
    const requiredFields = ['first_name', 'last_name', 'birthdate', 'sex', 'household_code'] as const;
    const missingFields = requiredFields.filter(field => !formData[field as keyof ResidentFormState]);
=======
  const handleSubmit = async (formData: any) => {
    console.log('Raw form data received:', formData);
    console.log('Form data keys:', Object.keys(formData));
    console.log('is_voter value:', formData.is_voter);
    console.log('is_resident_voter value:', formData.is_resident_voter);

    // Validate required fields before submission
    const requiredFields = ['first_name', 'last_name', 'birthdate', 'sex', 'household_code'];
    const missingFields = requiredFields.filter(field => !formData[field]);
>>>>>>> 8dbeab9f

    if (missingFields.length > 0) {
      const fieldLabels: Record<string, string> = {
        first_name: 'First Name',
        last_name: 'Last Name',
        birthdate: 'Birthdate',
        sex: 'Sex',
        household_code: 'Household Assignment',
      };
      const missingLabels = missingFields.map(field => fieldLabels[field] || field);
      toast.error(`Please fill in required fields: ${missingLabels.join(', ')}`);
      return;
    }

    // Transform form data to match ResidentFormData service interface
    // Note: Hidden fields are already filtered out by ResidentForm component
    const transformedData = {
      // Personal Information
      first_name: formData.first_name || '',
      middle_name: formData.middle_name || '',
      last_name: formData.last_name || '',
      extension_name: formData.extension_name || '',
      birthdate: formData.birthdate || '',
      sex: formData.sex as 'male' | 'female',
      civil_status: formData.civil_status || 'single',
      citizenship: formData.citizenship || 'filipino',

      // Education & Employment
      education_attainment: formData.education_attainment || '',
      is_graduate: formData.is_graduate !== undefined ? formData.is_graduate : false,
      occupation_code: formData.occupation_code || '',
      employment_status: formData.employment_status || 'not_in_labor_force',

      // Contact Information
      email: formData.email || '',
      mobile_number: formData.mobile_number || '',
      telephone_number: formData.telephone_number || '',
      philsys_card_number: formData.philsys_card_number || '',

      // Address Information (PSGC Codes)
      region_code: formData.region_code || '',
      province_code: formData.province_code || '',
      city_municipality_code: formData.city_municipality_code || '',
      barangay_code: formData.barangay_code || '',

      // Household Assignment
      household_code: formData.household_code || '',

      // Include any additional fields that weren't filtered out
      ...Object.fromEntries(
        Object.entries(formData).filter(
          ([key]) =>
            ![
              'first_name',
              'middle_name',
              'last_name',
              'extension_name',
              'birthdate',
              'sex',
              'civil_status',
              'citizenship',
              'education_attainment',
              'is_graduate',
              'occupation_code',
              'employment_status',
              'email',
              'mobile_number',
              'telephone_number',
              'philsys_card_number',
              'region_code',
              'province_code',
              'city_municipality_code',
              'barangay_code',
              'household_code',
            ].includes(key)
        )
      ),
    };

<<<<<<< HEAD
    console.warn('Submitting resident data (filtered by form):', transformedData);
    console.warn('Fields included:', Object.keys(transformedData));
=======
    console.log('Submitting resident data (filtered by form):', transformedData);
    console.log('Fields included:', Object.keys(transformedData));
>>>>>>> 8dbeab9f

    const result = await createResident(transformedData);

    // Log validation errors if any
    if (!result?.success && validationErrors) {
      console.error('Validation errors:', validationErrors);
    }
  };

  // Parse URL parameters to pre-fill form
  const initialData = useMemo(() => {
    const suggestedName = searchParams.get('suggested_name');
    const suggestedId = searchParams.get('suggested_id');

    let data: Partial<ResidentFormState> = {};

    // Auto-fill name if provided
    if (suggestedName) {
      const { first_name, middleName, last_name } = parseFullName(suggestedName);
      data = {
        ...data,
        first_name,
        middle_name: middleName,
        last_name,
      };
    }

    // Auto-fill ID if provided (though residents typically get auto-generated IDs)
    if (suggestedId) {
      // You could pre-fill other fields based on the suggested ID if needed
      // For now, we'll just note it in the form data
      data = {
        ...data,
        // Note: Most resident forms don't allow manual ID input as they're auto-generated
        // But you could use this for other purposes like pre-filling reference numbers
      };
    }

    return Object.keys(data).length > 0 ? data : undefined;
  }, [searchParams]);

  // Show a helpful message if the form was pre-filled
  const isPreFilled = Boolean(
    searchParams.get('suggested_name') || searchParams.get('suggested_id')
  );
  const suggestedName = searchParams.get('suggested_name');

  return (
    <div className="p-6">
      {/* Header */}
      <div className="mb-8 flex items-center gap-4">
        <Link
          href="/residents"
          className="inline-flex items-center gap-2 rounded-lg border border-gray-200 bg-white px-3 py-2 text-sm/6 font-medium text-gray-600 shadow-xs hover:bg-gray-50 dark:border-gray-700 dark:bg-gray-800 dark:text-gray-400 dark:hover:bg-gray-700"
        >
          <svg
            className="size-4"
            fill="none"
            viewBox="0 0 24 24"
            strokeWidth="1.5"
            stroke="currentColor"
          >
            <path strokeLinecap="round" strokeLinejoin="round" d="M15.75 19.5L8.25 12l7.5-7.5" />
          </svg>
          Back
        </Link>
        <div className="flex-1">
          <h1 className="text-2xl/8 font-semibold text-gray-600 dark:text-gray-400">
            Add New Resident
          </h1>
          <p className="mt-2 text-sm/6 text-gray-600 dark:text-gray-400">
            Complete the form to register a new resident in the system
          </p>

          {/* Pre-filled notification */}
          {isPreFilled && suggestedName && (
            <div className="mt-4 rounded-md bg-blue-50 p-3 dark:bg-blue-900/20">
              <div className="flex">
                <div className="flex-shrink-0">
                  <svg
                    className="h-5 w-5 text-blue-400"
                    fill="none"
                    stroke="currentColor"
                    viewBox="0 0 24 24"
                  >
                    <path
                      strokeLinecap="round"
                      strokeLinejoin="round"
                      strokeWidth={2}
                      d="M13 16h-1v-4h-1m1-4h.01M21 12a9 9 0 11-18 0 9 9 0 0118 0z"
                    />
                  </svg>
                </div>
                <div className="ml-3">
                  <p className="text-sm text-blue-700 dark:text-blue-300">
                    <strong>Form pre-filled:</strong> The name fields have been populated with "
                    {suggestedName}". You can edit these values as needed.
                  </p>
                </div>
              </div>
            </div>
          )}
        </div>
      </div>

      {/* Display validation errors if any */}
      {Object.keys(validationErrors).length > 0 && (
        <div className="mb-4 rounded-md bg-red-50 p-4 dark:bg-red-900/20">
          <div className="flex">
            <div className="flex-shrink-0">
              <svg className="h-5 w-5 text-red-400" viewBox="0 0 20 20" fill="currentColor">
                <path
                  fillRule="evenodd"
                  d="M10 18a8 8 0 100-16 8 8 0 000 16zM8.707 7.293a1 1 0 00-1.414 1.414L8.586 10l-1.293 1.293a1 1 0 101.414 1.414L10 11.414l1.293 1.293a1 1 0 001.414-1.414L11.414 10l1.293-1.293a1 1 0 00-1.414-1.414L10 8.586 8.707 7.293z"
                  clipRule="evenodd"
                />
              </svg>
            </div>
            <div className="ml-3">
              <h3 className="text-sm font-medium text-red-800 dark:text-red-200">
                There were errors with your submission
              </h3>
              <div className="mt-2 text-sm text-red-700 dark:text-red-300">
                <ul className="list-disc space-y-1 pl-5">
                  {Object.entries(validationErrors).map(([field, error]) => (
                    <li key={field}>
                      <strong>{field}:</strong> {error}
                    </li>
                  ))}
                </ul>
              </div>
            </div>
          </div>
        </div>
      )}

      {/* Single Page Form */}
      <ResidentForm
        initialData={initialData}
        onSubmit={handleSubmit}
        onCancel={() => router.push('/residents')}
        hidePhysicalDetails={false}
        hideSectoralInfo={false}
      />
    </div>
  );
}

export default function CreateResidentPage() {
  return <CreateResidentForm />;
}<|MERGE_RESOLUTION|>--- conflicted
+++ resolved
@@ -2,26 +2,17 @@
 
 import Link from 'next/link';
 import { useSearchParams, useRouter } from 'next/navigation';
-<<<<<<< HEAD
-import React, { useMemo } from 'react';
-=======
 import React, { useState, useMemo } from 'react';
->>>>>>> 8dbeab9f
 import { toast } from 'react-hot-toast';
 
 import { ResidentForm } from '@/components';
 import { useResidentOperations } from '@/hooks/crud/useResidentOperations';
-<<<<<<< HEAD
-import { ResidentFormState } from '@/types/resident-form';
-=======
 import { ResidentFormData } from '@/services/resident.service';
 import { EducationLevelEnum } from '@/types';
->>>>>>> 8dbeab9f
 
 export const dynamic = 'force-dynamic';
 
-// Utility function to parse a full name into components (currently unused)
-// eslint-disable-next-line @typescript-eslint/no-unused-vars
+// Utility function to parse a full name into components
 function parseFullName(fullName: string) {
   const nameParts = fullName.trim().split(/\s+/);
 
@@ -59,17 +50,11 @@
 
   // Setup resident operations hook with success/error handlers
   const { createResident, isSubmitting, validationErrors } = useResidentOperations({
-<<<<<<< HEAD
-    onSuccess: _data => {
-      toast.success('Resident created successfully!');
-      // Successfully created resident - redirecting to list
-=======
     onSuccess: data => {
       toast.success('Resident created successfully!');
       console.log(
         'Resident created successfully - redirecting to residents list to check visibility'
       );
->>>>>>> 8dbeab9f
       // Always redirect to residents list to check if the new resident is visible
       router.push('/residents');
     },
@@ -80,18 +65,6 @@
   });
 
   // Handle form submission - transform snake_case to camelCase
-<<<<<<< HEAD
-  const handleSubmit = async (formData: ResidentFormState) => {
-    // Development debugging - replace with console.warn for production
-    console.warn('Raw form data received:', formData);
-    console.warn('Form data keys:', Object.keys(formData));
-    console.warn('is_voter value:', formData.is_voter);
-    console.warn('is_resident_voter value:', formData.is_resident_voter);
-
-    // Validate required fields before submission
-    const requiredFields = ['first_name', 'last_name', 'birthdate', 'sex', 'household_code'] as const;
-    const missingFields = requiredFields.filter(field => !formData[field as keyof ResidentFormState]);
-=======
   const handleSubmit = async (formData: any) => {
     console.log('Raw form data received:', formData);
     console.log('Form data keys:', Object.keys(formData));
@@ -101,7 +74,6 @@
     // Validate required fields before submission
     const requiredFields = ['first_name', 'last_name', 'birthdate', 'sex', 'household_code'];
     const missingFields = requiredFields.filter(field => !formData[field]);
->>>>>>> 8dbeab9f
 
     if (missingFields.length > 0) {
       const fieldLabels: Record<string, string> = {
@@ -181,13 +153,8 @@
       ),
     };
 
-<<<<<<< HEAD
-    console.warn('Submitting resident data (filtered by form):', transformedData);
-    console.warn('Fields included:', Object.keys(transformedData));
-=======
     console.log('Submitting resident data (filtered by form):', transformedData);
     console.log('Fields included:', Object.keys(transformedData));
->>>>>>> 8dbeab9f
 
     const result = await createResident(transformedData);
 
@@ -202,7 +169,7 @@
     const suggestedName = searchParams.get('suggested_name');
     const suggestedId = searchParams.get('suggested_id');
 
-    let data: Partial<ResidentFormState> = {};
+    let data: any = {};
 
     // Auto-fill name if provided
     if (suggestedName) {
