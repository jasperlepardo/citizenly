--- conflicted
+++ resolved
@@ -1,24 +1,18 @@
+import { createClient } from '@supabase/supabase-js';
 import { NextRequest, NextResponse } from 'next/server';
-import { createAdminSupabaseClient } from '@/lib/data/client-factory';
 
-export async function GET(_request: NextRequest) {
+const supabase = createClient(
+  process.env.NEXT_PUBLIC_SUPABASE_URL!,
+  process.env.SUPABASE_SERVICE_ROLE_KEY!
+);
+
+export async function GET(request: NextRequest) {
   try {
-<<<<<<< HEAD
-    const supabase = createAdminSupabaseClient();
-    
-=======
->>>>>>> 8dbeab9f
     // Get regions data
     const { data: regions, error: regionsError } = await supabase
       .from('psgc_regions')
       .select('code, name')
       .order('name');
-
-    // Type the regions array properly
-    type RegionResult = {
-      code: string;
-      name: string;
-    };
 
     if (regionsError) {
       console.error('Regions query error:', regionsError);
@@ -27,11 +21,7 @@
 
     // Transform data to match SelectField format
     const options =
-<<<<<<< HEAD
-      (regions as RegionResult[])?.map(region => ({
-=======
       regions?.map(region => ({
->>>>>>> 8dbeab9f
         value: region.code,
         label: region.name,
       })) || [];
