--- conflicted
+++ resolved
@@ -1,9 +1,13 @@
+import { createClient } from '@supabase/supabase-js';
 import { NextRequest, NextResponse } from 'next/server';
-import { createAdminSupabaseClient } from '@/lib/data/client-factory';
+
+const supabase = createClient(
+  process.env.NEXT_PUBLIC_SUPABASE_URL!,
+  process.env.SUPABASE_SERVICE_ROLE_KEY!
+);
 
 export async function GET(request: NextRequest) {
   try {
-    const supabase = createAdminSupabaseClient();
     const { searchParams } = new URL(request.url);
     const regionCode = searchParams.get('region');
 
@@ -23,20 +27,12 @@
     }
 
     // Transform data to match SelectField format
-<<<<<<< HEAD
-    const options = provinces?.map((province: { code: string; name: string; region_code: string }) => ({
-      value: province.code,
-      label: province.name,
-      region_code: province.region_code,
-    })) || [];
-=======
     const options =
       provinces?.map(province => ({
         value: province.code,
         label: province.name,
         region_code: province.region_code,
       })) || [];
->>>>>>> 8dbeab9f
 
     return NextResponse.json({
       success: true,
