--- conflicted
+++ resolved
@@ -1,27 +1,9 @@
 import { NextRequest, NextResponse } from 'next/server';
-<<<<<<< HEAD
-
-function createSupabaseClient() {
-  const supabaseUrl = process.env.NEXT_PUBLIC_SUPABASE_URL;
-  const serviceRoleKey = process.env.SUPABASE_SERVICE_ROLE_KEY;
-  
-  if (!supabaseUrl || !serviceRoleKey) {
-    throw new Error('Missing Supabase configuration');
-  }
-  
-  return createClient(supabaseUrl, serviceRoleKey);
-}
-
-export async function GET(request: NextRequest) {
-  try {
-    const supabase = createSupabaseClient();
-=======
 import { createAdminSupabaseClient } from '@/lib/data/client-factory';
 
 export async function GET(request: NextRequest) {
   try {
     const supabase = createAdminSupabaseClient();
->>>>>>> 286fc5b4
     const { searchParams } = new URL(request.url);
     const regionCode = searchParams.get('region');
 
