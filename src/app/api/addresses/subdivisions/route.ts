<<<<<<< HEAD
import { NextRequest, NextResponse } from 'next/server';
import { createAdminSupabaseClient } from '@/lib/data/client-factory';
=======
import { createClient } from '@supabase/supabase-js';
import { NextRequest, NextResponse } from 'next/server';
>>>>>>> 8dbeab9f

// This route needs admin access for geographic subdivision data

export async function GET(request: NextRequest) {
  const { searchParams } = new URL(request.url);
  const barangayCode = searchParams.get('barangay_code');
  const search = searchParams.get('search');

  try {
    const supabase = createAdminSupabaseClient();
    let query = supabase
      .from('geo_subdivisions')
      .select(
        `
        id,
        name,
        type,
        barangay_code,
        is_active
      `
      )
      .eq('is_active', true)
      .order('name');

    // Filter by barangay if provided
    if (barangayCode) {
      query = query.eq('barangay_code', barangayCode);
    }

    // Add search filter if provided
    if (search && search.trim() !== '') {
      query = query.ilike('name', `%${search.trim()}%`);
    }

    const { data: subdivisions, error } = await query.limit(100);

    // Type the subdivisions properly
    type SubdivisionResult = {
      id: string;
      name: string;
      type: string;
      barangay_code: string;
      is_active: boolean;
    };

    if (error) {
      console.error('Error fetching subdivisions:', error);
      return NextResponse.json(
        { error: 'Failed to fetch subdivisions', details: error.message },
        { status: 500 }
      );
    }

    // Transform data to match SelectField format
<<<<<<< HEAD
    const options = (subdivisions as SubdivisionResult[])?.map((subdivision) => ({
      value: subdivision.id,
      label: subdivision.name,
      barangay_code: subdivision.barangay_code,
      type: subdivision.type,
    })) || [];
=======
    const options =
      subdivisions?.map(subdivision => ({
        value: subdivision.id,
        label: subdivision.name,
        barangay_code: subdivision.barangay_code,
        type: subdivision.type,
      })) || [];
>>>>>>> 8dbeab9f

    return NextResponse.json({
      success: true,
      data: options,
      count: options.length,
    });
  } catch (error) {
    console.error('Unexpected error in subdivisions API:', error);
    return NextResponse.json({ error: 'Internal server error' }, { status: 500 });
  }
}<|MERGE_RESOLUTION|>--- conflicted
+++ resolved
@@ -1,12 +1,10 @@
-<<<<<<< HEAD
-import { NextRequest, NextResponse } from 'next/server';
-import { createAdminSupabaseClient } from '@/lib/data/client-factory';
-=======
 import { createClient } from '@supabase/supabase-js';
 import { NextRequest, NextResponse } from 'next/server';
->>>>>>> 8dbeab9f
 
-// This route needs admin access for geographic subdivision data
+const supabase = createClient(
+  process.env.NEXT_PUBLIC_SUPABASE_URL!,
+  process.env.SUPABASE_SERVICE_ROLE_KEY!
+);
 
 export async function GET(request: NextRequest) {
   const { searchParams } = new URL(request.url);
@@ -14,7 +12,6 @@
   const search = searchParams.get('search');
 
   try {
-    const supabase = createAdminSupabaseClient();
     let query = supabase
       .from('geo_subdivisions')
       .select(
@@ -41,15 +38,6 @@
 
     const { data: subdivisions, error } = await query.limit(100);
 
-    // Type the subdivisions properly
-    type SubdivisionResult = {
-      id: string;
-      name: string;
-      type: string;
-      barangay_code: string;
-      is_active: boolean;
-    };
-
     if (error) {
       console.error('Error fetching subdivisions:', error);
       return NextResponse.json(
@@ -59,14 +47,6 @@
     }
 
     // Transform data to match SelectField format
-<<<<<<< HEAD
-    const options = (subdivisions as SubdivisionResult[])?.map((subdivision) => ({
-      value: subdivision.id,
-      label: subdivision.name,
-      barangay_code: subdivision.barangay_code,
-      type: subdivision.type,
-    })) || [];
-=======
     const options =
       subdivisions?.map(subdivision => ({
         value: subdivision.id,
@@ -74,7 +54,6 @@
         barangay_code: subdivision.barangay_code,
         type: subdivision.type,
       })) || [];
->>>>>>> 8dbeab9f
 
     return NextResponse.json({
       success: true,
