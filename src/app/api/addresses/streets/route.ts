--- conflicted
+++ resolved
@@ -1,20 +1,5 @@
 import { NextRequest, NextResponse } from 'next/server';
-<<<<<<< HEAD
-import { createClient } from '@supabase/supabase-js';
-
-function createSupabaseClient() {
-  const supabaseUrl = process.env.NEXT_PUBLIC_SUPABASE_URL;
-  const serviceRoleKey = process.env.SUPABASE_SERVICE_ROLE_KEY;
-  
-  if (!supabaseUrl || !serviceRoleKey) {
-    throw new Error('Missing Supabase configuration');
-  }
-  
-  return createClient(supabaseUrl, serviceRoleKey);
-}
-=======
 import { createAdminSupabaseClient } from '@/lib/data/client-factory';
->>>>>>> 286fc5b4
 
 export async function GET(request: NextRequest) {
   const { searchParams } = new URL(request.url);
@@ -23,11 +8,7 @@
   const search = searchParams.get('search');
 
   try {
-<<<<<<< HEAD
-    const supabase = createSupabaseClient();
-=======
     const supabase = createAdminSupabaseClient();
->>>>>>> 286fc5b4
     let query = supabase
       .from('geo_streets')
       .select(`
