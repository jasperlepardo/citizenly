--- conflicted
+++ resolved
@@ -1,9 +1,13 @@
+import { createClient } from '@supabase/supabase-js';
 import { NextRequest, NextResponse } from 'next/server';
-import { createAdminSupabaseClient } from '@/lib/data/client-factory';
+
+const supabase = createClient(
+  process.env.NEXT_PUBLIC_SUPABASE_URL!,
+  process.env.SUPABASE_SERVICE_ROLE_KEY!
+);
 
 export async function GET(request: NextRequest) {
   try {
-    const supabase = createAdminSupabaseClient();
     const { searchParams } = new URL(request.url);
     const provinceCode = searchParams.get('province');
 
@@ -20,28 +24,12 @@
 
     const { data: cities, error: citiesError } = await query;
 
-    // Type the cities array properly
-    type CityResult = {
-      code: string;
-      name: string;
-      type: string;
-      province_code: string | null;
-    };
-
     if (citiesError) {
       console.error('Cities query error:', citiesError);
       return NextResponse.json({ error: 'Failed to fetch cities/municipalities' }, { status: 500 });
     }
 
     // Transform data to match SelectField format
-<<<<<<< HEAD
-    const options = (cities as CityResult[])?.map((city) => ({
-      value: city.code,
-      label: city.name,
-      province_code: city.province_code,
-      type: city.type,
-    })) || [];
-=======
     const options =
       cities?.map(city => ({
         value: city.code,
@@ -49,7 +37,6 @@
         province_code: city.province_code,
         type: city.type,
       })) || [];
->>>>>>> 8dbeab9f
 
     return NextResponse.json({
       success: true,
