import { createClient } from '@supabase/supabase-js';
import { NextRequest, NextResponse } from 'next/server';
import { PSGCRegion, PSGCProvince, PSGCCityMunicipality, PSGCBarangay, PSGCSearchResponse } from '@/types/database';

export async function GET(request: NextRequest) {
  try {
    const { searchParams } = new URL(request.url);
    const query = searchParams.get('q');
    const limit = parseInt(searchParams.get('limit') || '20', 10);
    const offset = parseInt(searchParams.get('offset') || '0', 10);
    const rawLevels = searchParams.get('levels') || 'city';
    // Handle 'all' levels parameter by including all geographic levels
    const levels = rawLevels === 'all' 
      ? ['region', 'province', 'city', 'barangay'] 
      : rawLevels.split(',');
    const maxLevel = searchParams.get('maxLevel') || 'city';
    const minLevel = searchParams.get('minLevel') || 'region';

    if (!query || query.trim().length < 2) {
      // Return empty results instead of error for graceful handling
      return NextResponse.json({ data: [], count: 0 });
    }

    const supabaseUrl = process.env.NEXT_PUBLIC_SUPABASE_URL;
    const supabaseAnonKey = process.env.NEXT_PUBLIC_SUPABASE_ANON_KEY;
    if (!supabaseUrl || !supabaseAnonKey) {
      return NextResponse.json({ error: 'Missing Supabase configuration' }, { status: 500 });
    }
    const supabase = createClient(supabaseUrl, supabaseAnonKey);

    const rawQuery = query.trim().toLowerCase();
    
    // Create comprehensive search variations for fuzzy matching
    const variations = [
      `%${rawQuery}%`, // Basic contains search
      `${rawQuery}%`,  // Starts with
      `%${rawQuery}`,  // Ends with
    ];
    
    // Split query into words for multi-word fuzzy matching
    const words = rawQuery.split(/\s+/).filter(w => w.length > 0);
    if (words.length > 1) {
      // Add individual word searches
      words.forEach(word => {
        if (word.length >= 2) {
          variations.push(`%${word}%`);
        }
      });
      
      // Add reversed word order
      const reversed = [...words].reverse().join(' ');
      variations.push(`%${reversed}%`);
    }
    
    // Handle common abbreviations and variations
    const commonVariations: Record<string, string[]> = {
      'cav': ['cavite'],
      'bgc': ['bonifacio global city', 'taguig'],
      'qc': ['quezon city'],
      'mm': ['metro manila', 'manila'],
      'ncr': ['national capital region', 'metro manila'],
      'mla': ['manila'],
      'mkt': ['makati'],
      'mkti': ['makati'],
      'makati': ['makati'],
      'pasig': ['pasig city'],
      'taguig': ['taguig city'],
    };
    
    // Add abbreviation expansions
    Object.entries(commonVariations).forEach(([abbr, expansions]) => {
      if (rawQuery.includes(abbr)) {
        expansions.forEach(expansion => {
          variations.push(`%${expansion}%`);
          variations.push(`%${expansion.replace(/\s+/g, '')}%`); // Without spaces
        });
      }
    });
    
    // Handle common prefixes and suffixes
    if (rawQuery.includes('city')) {
      const cityName = rawQuery.replace(/\s*city\s*/g, '').trim();
      if (cityName) {
        variations.push(`%city of ${cityName}%`);
        variations.push(`%${cityName}%`);
        variations.push(`%${cityName} city%`);
      }
    }
    
    if (rawQuery.includes('municipality')) {
      const munName = rawQuery.replace(/\s*municipality\s*/g, '').trim();
      if (munName) {
        variations.push(`%municipality of ${munName}%`);
        variations.push(`%${munName}%`);
        variations.push(`%${munName} municipality%`);
      }
    }
    
    // Remove duplicates and empty variations
    const uniqueVariations = Array.from(new Set(variations)).filter(v => v.length > 2);

    const allResults: PSGCSearchResponse[] = [];

    // Search regions if requested
    if (levels.includes('region')) {
      const regionSearchPromises = uniqueVariations.map(term => 
        supabase
          .from('psgc_regions')
          .select('code, name')
          .ilike('name', term)
          .limit(Math.min(limit, 10))
      );
      
      const regionResults = await Promise.all(regionSearchPromises);
      regionResults.forEach(result => {
        if (result.data) {
          result.data.forEach((region: PSGCRegion) => {
            allResults.push({
              code: region.code,
              name: region.name,
              level: 'region',
              region_code: region.code,
              region_name: region.name,
              full_address: region.name
            });
          });
        }
      });
    }

    // Search provinces if requested
    if (levels.includes('province')) {
      const provinceSearchPromises = uniqueVariations.map(term => 
        supabase
          .from('psgc_provinces')
          .select(`
            code,
            name,
            region_code,
            psgc_regions (code, name)
          `)
          .ilike('name', term)
          .limit(Math.min(limit, 15))
      );
      
      const provinceResults = await Promise.all(provinceSearchPromises);
      provinceResults.forEach(result => {
        if (result.data) {
<<<<<<< HEAD
          result.data.forEach((province: PSGCProvince) => {
            const region = province.psgc_regions;
=======
          result.data.forEach((province: any) => {
            const region = Array.isArray(province.psgc_regions)
              ? province.psgc_regions[0]
              : province.psgc_regions;
>>>>>>> 286fc5b4
            allResults.push({
              code: province.code,
              name: province.name,
              level: 'province',
              province_code: province.code,
              province_name: province.name,
              region_code: region?.code,
              region_name: region?.name,
              full_address: [province.name, region?.name].filter(Boolean).join(', ')
            });
          });
        }
      });
    }

    // Search cities/municipalities if requested
    if (levels.includes('city')) {
      // First search cities by name
      const citySearchPromises = uniqueVariations.map(term => 
        supabase
          .from('psgc_cities_municipalities')
          .select(`
            code,
            name,
            type,
            is_independent,
            province_code,
            psgc_provinces (
              code,
              name,
              region_code,
              psgc_regions (code, name)
            )
          `)
          .ilike('name', term)
          .limit(Math.min(limit, 20))
      );

      // Also search cities by province name (hierarchical search)
      const provinceMatchPromises = uniqueVariations.map(term => 
        supabase
          .from('psgc_cities_municipalities')
          .select(`
            code,
            name,
            type,
            is_independent,
            province_code,
            psgc_provinces!inner (
              code,
              name,
              region_code,
              psgc_regions (code, name)
            )
          `)
          .filter('psgc_provinces.name', 'ilike', term)
          .limit(Math.min(limit, 25))
      );
      
      const cityResults = await Promise.all(citySearchPromises);
      const provinceMatchResults = await Promise.all(provinceMatchPromises);
      
      // Process direct city name matches
      cityResults.forEach(result => {
        if (result.data) {
<<<<<<< HEAD
          result.data.forEach((city: PSGCCityMunicipality) => {
            const province = city.psgc_provinces;
            const region = province?.psgc_regions;
=======
          result.data.forEach((city: any) => {
            const province = Array.isArray(city.psgc_provinces)
              ? city.psgc_provinces[0]
              : city.psgc_provinces;
            const region = province && (Array.isArray(province.psgc_regions) ? province.psgc_regions[0] : province.psgc_regions);
>>>>>>> 286fc5b4
            allResults.push({
              code: city.code,
              name: city.name,
              level: 'city',
              type: city.type,
              city_code: city.code,
              city_name: city.name,
              city_type: city.type,
              province_code: province?.code,
              province_name: province?.name,
              region_code: region?.code,
              region_name: region?.name,
              full_address: [city.name, province?.name, region?.name].filter(Boolean).join(', ')
            });
          });
        }
      });

      // Process cities found by province name (hierarchical matches)
      provinceMatchResults.forEach(result => {
        if (result.data) {
<<<<<<< HEAD
          result.data.forEach((city: PSGCCityMunicipality) => {
            const province = city.psgc_provinces;
            const region = province?.psgc_regions;
=======
          result.data.forEach((city: any) => {
            const province = Array.isArray(city.psgc_provinces)
              ? city.psgc_provinces[0]
              : city.psgc_provinces;
            const region = province && (Array.isArray(province.psgc_regions) ? province.psgc_regions[0] : province.psgc_regions);
>>>>>>> 286fc5b4
            allResults.push({
              code: city.code,
              name: city.name,
              level: 'city',
              type: city.type,
              city_code: city.code,
              city_name: city.name,
              city_type: city.type,
              province_code: province?.code,
              province_name: province?.name,
              region_code: region?.code,
              region_name: region?.name,
              full_address: [city.name, province?.name, region?.name].filter(Boolean).join(', ')
            });
          });
        }
      });
    }

    // Search barangays if requested
    if (levels.includes('barangay')) {
      // Direct barangay name matches
      const barangaySearchPromises = uniqueVariations.map(term => 
        supabase
          .from('psgc_barangays')
          .select(`
            code,
            name,
            city_municipality_code,
            psgc_cities_municipalities (
              code,
              name,
              type,
              province_code,
              psgc_provinces (
                code,
                name,
                region_code,
                psgc_regions (code, name)
              )
            )
          `)
          .ilike('name', term)
          .limit(Math.min(limit, 25))
      );

      // Hierarchical search: barangays within matching provinces
      const barangayByProvincePromises = uniqueVariations.map(term => 
        supabase
          .from('psgc_barangays')
          .select(`
            code,
            name,
            city_municipality_code,
            psgc_cities_municipalities!inner (
              code,
              name,
              type,
              province_code,
              psgc_provinces!inner (
                code,
                name,
                region_code,
                psgc_regions (code, name)
              )
            )
          `)
          .filter('psgc_cities_municipalities.psgc_provinces.name', 'ilike', term)
          .limit(Math.min(limit, 30))
      );

      // Hierarchical search: barangays within matching cities
      const barangayByCityPromises = uniqueVariations.map(term => 
        supabase
          .from('psgc_barangays')
          .select(`
            code,
            name,
            city_municipality_code,
            psgc_cities_municipalities!inner (
              code,
              name,
              type,
              province_code,
              psgc_provinces (
                code,
                name,
                region_code,
                psgc_regions (code, name)
              )
            )
          `)
          .filter('psgc_cities_municipalities.name', 'ilike', term)
          .limit(Math.min(limit, 20))
      );
      
      const barangayByProvinceResults = await Promise.all(barangayByProvincePromises);
      const barangayByCityResults = await Promise.all(barangayByCityPromises);
      
      const barangayResults = await Promise.all(barangaySearchPromises);
      
      // Process direct barangay name matches
      barangayResults.forEach(result => {
        if (result.data) {
<<<<<<< HEAD
          result.data.forEach((barangay: PSGCBarangay) => {
            const city = barangay.psgc_cities_municipalities;
            const province = city?.psgc_provinces;
            const region = province?.psgc_regions;
=======
          result.data.forEach((barangay: any) => {
            const city = Array.isArray(barangay.psgc_cities_municipalities)
              ? barangay.psgc_cities_municipalities[0]
              : barangay.psgc_cities_municipalities;
            const province = city && (Array.isArray(city.psgc_provinces) ? city.psgc_provinces[0] : city.psgc_provinces);
            const region = province && (Array.isArray(province.psgc_regions) ? province.psgc_regions[0] : province.psgc_regions);
>>>>>>> 286fc5b4
            allResults.push({
              code: barangay.code,
              name: barangay.name,
              level: 'barangay',
              barangay_code: barangay.code,
              barangay_name: barangay.name,
              city_code: city?.code,
              city_name: city?.name,
              city_type: city?.type,
              province_code: province?.code,
              province_name: province?.name,
              region_code: region?.code,
              region_name: region?.name,
              full_address: [barangay.name, city?.name, province?.name, region?.name].filter(Boolean).join(', ')
            });
          });
        }
      });

      // Process hierarchical matches (barangays within provinces)
      barangayByProvinceResults.forEach(result => {
        if (result.data) {
<<<<<<< HEAD
          result.data.forEach((barangay: PSGCBarangay) => {
            const city = barangay.psgc_cities_municipalities;
            const province = city?.psgc_provinces;
            const region = province?.psgc_regions;
=======
          result.data.forEach((barangay: any) => {
            const city = Array.isArray(barangay.psgc_cities_municipalities)
              ? barangay.psgc_cities_municipalities[0]
              : barangay.psgc_cities_municipalities;
            const province = city && (Array.isArray(city.psgc_provinces) ? city.psgc_provinces[0] : city.psgc_provinces);
            const region = province && (Array.isArray(province.psgc_regions) ? province.psgc_regions[0] : province.psgc_regions);
>>>>>>> 286fc5b4
            allResults.push({
              code: barangay.code,
              name: barangay.name,
              level: 'barangay',
              barangay_code: barangay.code,
              barangay_name: barangay.name,
              city_code: city?.code,
              city_name: city?.name,
              city_type: city?.type,
              province_code: province?.code,
              province_name: province?.name,
              region_code: region?.code,
              region_name: region?.name,
              full_address: [barangay.name, city?.name, province?.name, region?.name].filter(Boolean).join(', ')
            });
          });
        }
      });

      // Process hierarchical matches (barangays within cities)
      barangayByCityResults.forEach(result => {
        if (result.data) {
<<<<<<< HEAD
          result.data.forEach((barangay: PSGCBarangay) => {
            const city = barangay.psgc_cities_municipalities;
            const province = city?.psgc_provinces;
            const region = province?.psgc_regions;
=======
          result.data.forEach((barangay: any) => {
            const city = Array.isArray(barangay.psgc_cities_municipalities)
              ? barangay.psgc_cities_municipalities[0]
              : barangay.psgc_cities_municipalities;
            const province = city && (Array.isArray(city.psgc_provinces) ? city.psgc_provinces[0] : city.psgc_provinces);
            const region = province && (Array.isArray(province.psgc_regions) ? province.psgc_regions[0] : province.psgc_regions);
>>>>>>> 286fc5b4
            allResults.push({
              code: barangay.code,
              name: barangay.name,
              level: 'barangay',
              barangay_code: barangay.code,
              barangay_name: barangay.name,
              city_code: city?.code,
              city_name: city?.name,
              city_type: city?.type,
              province_code: province?.code,
              province_name: province?.name,
              region_code: region?.code,
              region_name: region?.name,
              full_address: [barangay.name, city?.name, province?.name, region?.name].filter(Boolean).join(', ')
            });
          });
        }
      });
    }

<<<<<<< HEAD
    // Remove duplicates based on code
    const uniqueResults = allResults.reduce((acc, current) => {
      const exists = acc.find((item: PSGCSearchResponse) => item.code === current.code);
      if (!exists) {
        acc.push(current);
      }
      return acc;
    }, [] as PSGCSearchResponse[]);

    // Enhanced sorting by relevance and geographic hierarchy
    uniqueResults.sort((a: PSGCSearchResponse, b: PSGCSearchResponse) => {
=======
    // Remove duplicates based on code (using Set for better performance)
    const seen = new Set<string>();
    const uniqueResults = allResults.filter(item => {
      if (seen.has(item.code)) return false;
      seen.add(item.code);
      return true;
    });

    // Enhanced sorting by relevance and geographic hierarchy
    uniqueResults.sort((a, b) => {
>>>>>>> 286fc5b4
      // First priority: Direct name matches (exact or starts with query)
      const aDirectMatch = a.name.toLowerCase().startsWith(rawQuery) ? 1 : 0;
      const bDirectMatch = b.name.toLowerCase().startsWith(rawQuery) ? 1 : 0;
      if (aDirectMatch !== bDirectMatch) return bDirectMatch - aDirectMatch;
      
      // Second priority: Exact matches within direct matches
      if (aDirectMatch && bDirectMatch) {
        const aExactMatch = a.name.toLowerCase() === rawQuery ? 1 : 0;
        const bExactMatch = b.name.toLowerCase() === rawQuery ? 1 : 0;
        if (aExactMatch !== bExactMatch) return bExactMatch - aExactMatch;
      }
      
      // Third priority: Geographic hierarchy grouping
      // Group by province first, then by city within province, then barangays within city
      if (a.province_name !== b.province_name) {
        return (a.province_name || '').localeCompare(b.province_name || '');
      }
      
      // Within same province: create city groups (city followed by its barangays)
      if (a.city_name !== b.city_name) {
        return (a.city_name || '').localeCompare(b.city_name || '');
      }
      
      // Within same city: city comes first, then its barangays alphabetically
      const levelOrder = { region: 1, province: 2, city: 3, barangay: 4 };
      const levelDiff = levelOrder[a.level as keyof typeof levelOrder] - levelOrder[b.level as keyof typeof levelOrder];
      if (levelDiff !== 0) return levelDiff;
      
      // Final priority: Alphabetical by name
      return a.name.localeCompare(b.name);
    });

    // Apply pagination
    const totalCount = uniqueResults.length;
    const startIndex = Math.max(0, offset);
    const endIndex = Math.min(startIndex + limit, totalCount, startIndex + 100); // Cap at 100 per request
    const data = uniqueResults.slice(startIndex, endIndex);

    return NextResponse.json({
      data: data,
      count: data.length,
      totalCount: totalCount,
      offset: startIndex,
      hasMore: endIndex < totalCount
    });
  } catch (error) {
    console.error('Address search API error:', error);
    return NextResponse.json({ error: 'Internal server error' }, { status: 500 });
  }
}<|MERGE_RESOLUTION|>--- conflicted
+++ resolved
@@ -114,7 +114,7 @@
       const regionResults = await Promise.all(regionSearchPromises);
       regionResults.forEach(result => {
         if (result.data) {
-          result.data.forEach((region: PSGCRegion) => {
+          result.data.forEach((region: any) => {
             allResults.push({
               code: region.code,
               name: region.name,
@@ -146,15 +146,10 @@
       const provinceResults = await Promise.all(provinceSearchPromises);
       provinceResults.forEach(result => {
         if (result.data) {
-<<<<<<< HEAD
-          result.data.forEach((province: PSGCProvince) => {
-            const region = province.psgc_regions;
-=======
           result.data.forEach((province: any) => {
             const region = Array.isArray(province.psgc_regions)
               ? province.psgc_regions[0]
               : province.psgc_regions;
->>>>>>> 286fc5b4
             allResults.push({
               code: province.code,
               name: province.name,
@@ -220,17 +215,11 @@
       // Process direct city name matches
       cityResults.forEach(result => {
         if (result.data) {
-<<<<<<< HEAD
-          result.data.forEach((city: PSGCCityMunicipality) => {
-            const province = city.psgc_provinces;
-            const region = province?.psgc_regions;
-=======
           result.data.forEach((city: any) => {
             const province = Array.isArray(city.psgc_provinces)
               ? city.psgc_provinces[0]
               : city.psgc_provinces;
             const region = province && (Array.isArray(province.psgc_regions) ? province.psgc_regions[0] : province.psgc_regions);
->>>>>>> 286fc5b4
             allResults.push({
               code: city.code,
               name: city.name,
@@ -252,17 +241,11 @@
       // Process cities found by province name (hierarchical matches)
       provinceMatchResults.forEach(result => {
         if (result.data) {
-<<<<<<< HEAD
-          result.data.forEach((city: PSGCCityMunicipality) => {
-            const province = city.psgc_provinces;
-            const region = province?.psgc_regions;
-=======
           result.data.forEach((city: any) => {
             const province = Array.isArray(city.psgc_provinces)
               ? city.psgc_provinces[0]
               : city.psgc_provinces;
             const region = province && (Array.isArray(province.psgc_regions) ? province.psgc_regions[0] : province.psgc_regions);
->>>>>>> 286fc5b4
             allResults.push({
               code: city.code,
               name: city.name,
@@ -367,19 +350,12 @@
       // Process direct barangay name matches
       barangayResults.forEach(result => {
         if (result.data) {
-<<<<<<< HEAD
-          result.data.forEach((barangay: PSGCBarangay) => {
-            const city = barangay.psgc_cities_municipalities;
-            const province = city?.psgc_provinces;
-            const region = province?.psgc_regions;
-=======
           result.data.forEach((barangay: any) => {
             const city = Array.isArray(barangay.psgc_cities_municipalities)
               ? barangay.psgc_cities_municipalities[0]
               : barangay.psgc_cities_municipalities;
             const province = city && (Array.isArray(city.psgc_provinces) ? city.psgc_provinces[0] : city.psgc_provinces);
             const region = province && (Array.isArray(province.psgc_regions) ? province.psgc_regions[0] : province.psgc_regions);
->>>>>>> 286fc5b4
             allResults.push({
               code: barangay.code,
               name: barangay.name,
@@ -402,19 +378,12 @@
       // Process hierarchical matches (barangays within provinces)
       barangayByProvinceResults.forEach(result => {
         if (result.data) {
-<<<<<<< HEAD
-          result.data.forEach((barangay: PSGCBarangay) => {
-            const city = barangay.psgc_cities_municipalities;
-            const province = city?.psgc_provinces;
-            const region = province?.psgc_regions;
-=======
           result.data.forEach((barangay: any) => {
             const city = Array.isArray(barangay.psgc_cities_municipalities)
               ? barangay.psgc_cities_municipalities[0]
               : barangay.psgc_cities_municipalities;
             const province = city && (Array.isArray(city.psgc_provinces) ? city.psgc_provinces[0] : city.psgc_provinces);
             const region = province && (Array.isArray(province.psgc_regions) ? province.psgc_regions[0] : province.psgc_regions);
->>>>>>> 286fc5b4
             allResults.push({
               code: barangay.code,
               name: barangay.name,
@@ -437,19 +406,12 @@
       // Process hierarchical matches (barangays within cities)
       barangayByCityResults.forEach(result => {
         if (result.data) {
-<<<<<<< HEAD
-          result.data.forEach((barangay: PSGCBarangay) => {
-            const city = barangay.psgc_cities_municipalities;
-            const province = city?.psgc_provinces;
-            const region = province?.psgc_regions;
-=======
           result.data.forEach((barangay: any) => {
             const city = Array.isArray(barangay.psgc_cities_municipalities)
               ? barangay.psgc_cities_municipalities[0]
               : barangay.psgc_cities_municipalities;
             const province = city && (Array.isArray(city.psgc_provinces) ? city.psgc_provinces[0] : city.psgc_provinces);
             const region = province && (Array.isArray(province.psgc_regions) ? province.psgc_regions[0] : province.psgc_regions);
->>>>>>> 286fc5b4
             allResults.push({
               code: barangay.code,
               name: barangay.name,
@@ -470,19 +432,6 @@
       });
     }
 
-<<<<<<< HEAD
-    // Remove duplicates based on code
-    const uniqueResults = allResults.reduce((acc, current) => {
-      const exists = acc.find((item: PSGCSearchResponse) => item.code === current.code);
-      if (!exists) {
-        acc.push(current);
-      }
-      return acc;
-    }, [] as PSGCSearchResponse[]);
-
-    // Enhanced sorting by relevance and geographic hierarchy
-    uniqueResults.sort((a: PSGCSearchResponse, b: PSGCSearchResponse) => {
-=======
     // Remove duplicates based on code (using Set for better performance)
     const seen = new Set<string>();
     const uniqueResults = allResults.filter(item => {
@@ -493,7 +442,6 @@
 
     // Enhanced sorting by relevance and geographic hierarchy
     uniqueResults.sort((a, b) => {
->>>>>>> 286fc5b4
       // First priority: Direct name matches (exact or starts with query)
       const aDirectMatch = a.name.toLowerCase().startsWith(rawQuery) ? 1 : 0;
       const bDirectMatch = b.name.toLowerCase().startsWith(rawQuery) ? 1 : 0;
