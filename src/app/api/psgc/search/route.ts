import { createClient } from '@supabase/supabase-js';
import { NextRequest, NextResponse } from 'next/server';
// Proper interfaces for database results
interface PSGCRegion {
  code: string;
  name: string;
}

interface PSGCProvince {
  code: string;
  name: string;
  region_code: string;
  psgc_regions: PSGCRegion;
}

interface PSGCCityMunicipality {
  code: string;
  name: string;
  type: string;
  province_code: string;
  psgc_provinces: PSGCProvince;
}

interface PSGCBarangay {
  code: string;
  name: string;
  city_municipality_code: string;
  psgc_cities_municipalities: PSGCCityMunicipality;
}

// Search result interface
interface PSGCSearchResult {
  code: string;
  name: string;
  level: string;
  [key: string]: any;
}

export async function GET(request: NextRequest) {
  try {
    const { searchParams } = new URL(request.url);
    const query = searchParams.get('q');
    const limit = parseInt(searchParams.get('limit') || '20', 10);
    const offset = parseInt(searchParams.get('offset') || '0', 10);
    const rawLevels = searchParams.get('levels') || 'city';
    // Handle 'all' levels parameter by including all geographic levels
    const levels =
      rawLevels === 'all' ? ['region', 'province', 'city', 'barangay'] : rawLevels.split(',');
    const maxLevel = searchParams.get('maxLevel') || 'city';
    const minLevel = searchParams.get('minLevel') || 'region';

    if (!query || query.trim().length < 2) {
      // Return empty results instead of error for graceful handling
      return NextResponse.json({ data: [], count: 0 });
    }

    const supabaseUrl = process.env.NEXT_PUBLIC_SUPABASE_URL;
    const supabaseAnonKey = process.env.NEXT_PUBLIC_SUPABASE_ANON_KEY;
    if (!supabaseUrl || !supabaseAnonKey) {
      return NextResponse.json({ error: 'Missing Supabase configuration' }, { status: 500 });
    }
    const supabase = createClient(supabaseUrl, supabaseAnonKey);

    const rawQuery = query.trim().toLowerCase();

    // Create comprehensive search variations for fuzzy matching
    const variations = [
      `%${rawQuery}%`, // Basic contains search
      `${rawQuery}%`, // Starts with
      `%${rawQuery}`, // Ends with
    ];

    // Split query into words for multi-word fuzzy matching
    const words = rawQuery.split(/\s+/).filter(w => w.length > 0);
    if (words.length > 1) {
      // Add individual word searches
      words.forEach(word => {
        if (word.length >= 2) {
          variations.push(`%${word}%`);
        }
      });

      // Add reversed word order
      const reversed = [...words].reverse().join(' ');
      variations.push(`%${reversed}%`);
    }

    // Handle common abbreviations and variations
    const commonVariations: Record<string, string[]> = {
<<<<<<< HEAD
      'cav': ['cavite'],
      'bgc': ['bonifacio global city', 'taguig'],
      'qc': ['quezon city'],
      'mm': ['metro manila', 'manila'],
      'ncr': ['national capital region', 'metro manila'],
      'mla': ['manila'],
      'mkt': ['makati'],
      'mkti': ['makati'],
      'makati': ['makati'],
      'pasig': ['pasig city'],
      'taguig': ['taguig city'],
=======
      cav: ['cavite'],
      bgc: ['bonifacio global city', 'taguig'],
      qc: ['quezon city'],
      mm: ['metro manila', 'manila'],
      ncr: ['national capital region', 'metro manila'],
      mla: ['manila'],
      makat: ['makati'],
      pasig: ['pasig city'],
      taguig: ['taguig city'],
>>>>>>> 8dbeab9f
    };

    // Add abbreviation expansions
    Object.entries(commonVariations).forEach(([abbr, expansions]) => {
      if (rawQuery.includes(abbr)) {
        expansions.forEach(expansion => {
          variations.push(`%${expansion}%`);
          variations.push(`%${expansion.replace(/\s+/g, '')}%`); // Without spaces
        });
      }
    });

    // Handle common prefixes and suffixes
    if (rawQuery.includes('city')) {
      const cityName = rawQuery.replace(/\s*city\s*/g, '').trim();
      if (cityName) {
        variations.push(`%city of ${cityName}%`);
        variations.push(`%${cityName}%`);
        variations.push(`%${cityName} city%`);
      }
    }

    if (rawQuery.includes('municipality')) {
      const munName = rawQuery.replace(/\s*municipality\s*/g, '').trim();
      if (munName) {
        variations.push(`%municipality of ${munName}%`);
        variations.push(`%${munName}%`);
        variations.push(`%${munName} municipality%`);
      }
    }

    // Remove duplicates and empty variations
    const uniqueVariations = Array.from(new Set(variations)).filter(v => v.length > 2);

    const allResults: PSGCSearchResult[] = [];

    // Search regions if requested
    if (levels.includes('region')) {
      const regionSearchPromises = uniqueVariations.map(term =>
        supabase
          .from('psgc_regions')
          .select('code, name')
          .ilike('name', term)
          .limit(Math.min(limit, 10))
      );

      const regionResults = await Promise.all(regionSearchPromises);
      regionResults.forEach(result => {
        if (result.data) {
          result.data.forEach((region: any) => {
            allResults.push({
              code: region.code,
              name: region.name,
              level: 'region',
              region_code: region.code,
              region_name: region.name,
              full_address: region.name,
            });
          });
        }
      });
    }

    // Search provinces if requested
    if (levels.includes('province')) {
      const provinceSearchPromises = uniqueVariations.map(term =>
        supabase
          .from('psgc_provinces')
          .select(
            `
            code,
            name,
            region_code,
            psgc_regions (code, name)
          `
          )
          .ilike('name', term)
          .limit(Math.min(limit, 15))
      );

      const provinceResults = await Promise.all(provinceSearchPromises);
      provinceResults.forEach(result => {
        if (result.data) {
          result.data.forEach((province: any) => {
            const region = Array.isArray(province.psgc_regions)
              ? province.psgc_regions[0]
              : province.psgc_regions;
            allResults.push({
              code: province.code,
              name: province.name,
              level: 'province',
              province_code: province.code,
              province_name: province.name,
              region_code: region?.code,
              region_name: region?.name,
              full_address: [province.name, region?.name].filter(Boolean).join(', '),
            });
          });
        }
      });
    }

    // Search cities/municipalities if requested
    if (levels.includes('city')) {
      // First search cities by name
      const citySearchPromises = uniqueVariations.map(term =>
        supabase
          .from('psgc_cities_municipalities')
          .select(
            `
            code,
            name,
            type,
            is_independent,
            province_code,
            psgc_provinces (
              code,
              name,
              region_code,
              psgc_regions (code, name)
            )
          `
          )
          .ilike('name', term)
          .limit(Math.min(limit, 20))
      );

      // Also search cities by province name (hierarchical search)
      const provinceMatchPromises = uniqueVariations.map(term =>
        supabase
          .from('psgc_cities_municipalities')
          .select(
            `
            code,
            name,
            type,
            is_independent,
            province_code,
            psgc_provinces!inner (
              code,
              name,
              region_code,
              psgc_regions (code, name)
            )
          `
          )
          .filter('psgc_provinces.name', 'ilike', term)
          .limit(Math.min(limit, 25))
      );

      const cityResults = await Promise.all(citySearchPromises);
      const provinceMatchResults = await Promise.all(provinceMatchPromises);

      // Process direct city name matches
      cityResults.forEach(result => {
        if (result.data) {
          result.data.forEach((city: any) => {
            const province = Array.isArray(city.psgc_provinces)
              ? city.psgc_provinces[0]
              : city.psgc_provinces;
            const region = province && (Array.isArray(province.psgc_regions) ? province.psgc_regions[0] : province.psgc_regions);
            allResults.push({
              code: city.code,
              name: city.name,
              level: 'city',
              type: city.type,
              city_code: city.code,
              city_name: city.name,
              city_type: city.type,
              province_code: province?.code,
              province_name: province?.name,
              region_code: region?.code,
              region_name: region?.name,
              full_address: [city.name, province?.name, region?.name].filter(Boolean).join(', '),
            });
          });
        }
      });

      // Process cities found by province name (hierarchical matches)
      provinceMatchResults.forEach(result => {
        if (result.data) {
          result.data.forEach((city: any) => {
            const province = Array.isArray(city.psgc_provinces)
              ? city.psgc_provinces[0]
              : city.psgc_provinces;
            const region = province && (Array.isArray(province.psgc_regions) ? province.psgc_regions[0] : province.psgc_regions);
            allResults.push({
              code: city.code,
              name: city.name,
              level: 'city',
              type: city.type,
              city_code: city.code,
              city_name: city.name,
              city_type: city.type,
              province_code: province?.code,
              province_name: province?.name,
              region_code: region?.code,
              region_name: region?.name,
              full_address: [city.name, province?.name, region?.name].filter(Boolean).join(', '),
            });
          });
        }
      });
    }

    // Search barangays if requested
    if (levels.includes('barangay')) {
      // Direct barangay name matches
      const barangaySearchPromises = uniqueVariations.map(term =>
        supabase
          .from('psgc_barangays')
          .select(
            `
            code,
            name,
            city_municipality_code,
            psgc_cities_municipalities (
              code,
              name,
              type,
              province_code,
              psgc_provinces (
                code,
                name,
                region_code,
                psgc_regions (code, name)
              )
            )
          `
          )
          .ilike('name', term)
          .limit(Math.min(limit, 25))
      );

      // Hierarchical search: barangays within matching provinces
      const barangayByProvincePromises = uniqueVariations.map(term =>
        supabase
          .from('psgc_barangays')
          .select(
            `
            code,
            name,
            city_municipality_code,
            psgc_cities_municipalities!inner (
              code,
              name,
              type,
              province_code,
              psgc_provinces!inner (
                code,
                name,
                region_code,
                psgc_regions (code, name)
              )
            )
          `
          )
          .filter('psgc_cities_municipalities.psgc_provinces.name', 'ilike', term)
          .limit(Math.min(limit, 30))
      );

      // Hierarchical search: barangays within matching cities
      const barangayByCityPromises = uniqueVariations.map(term =>
        supabase
          .from('psgc_barangays')
          .select(
            `
            code,
            name,
            city_municipality_code,
            psgc_cities_municipalities!inner (
              code,
              name,
              type,
              province_code,
              psgc_provinces (
                code,
                name,
                region_code,
                psgc_regions (code, name)
              )
            )
          `
          )
          .filter('psgc_cities_municipalities.name', 'ilike', term)
          .limit(Math.min(limit, 20))
      );

      const barangayByProvinceResults = await Promise.all(barangayByProvincePromises);
      const barangayByCityResults = await Promise.all(barangayByCityPromises);

      const barangayResults = await Promise.all(barangaySearchPromises);

      // Process direct barangay name matches
      barangayResults.forEach(result => {
        if (result.data) {
          result.data.forEach((barangay: any) => {
            const city = Array.isArray(barangay.psgc_cities_municipalities)
              ? barangay.psgc_cities_municipalities[0]
              : barangay.psgc_cities_municipalities;
            const province = city && (Array.isArray(city.psgc_provinces) ? city.psgc_provinces[0] : city.psgc_provinces);
            const region = province && (Array.isArray(province.psgc_regions) ? province.psgc_regions[0] : province.psgc_regions);
            allResults.push({
              code: barangay.code,
              name: barangay.name,
              level: 'barangay',
              barangay_code: barangay.code,
              barangay_name: barangay.name,
              city_code: city?.code,
              city_name: city?.name,
              city_type: city?.type,
              province_code: province?.code,
              province_name: province?.name,
              region_code: region?.code,
              region_name: region?.name,
              full_address: [barangay.name, city?.name, province?.name, region?.name]
                .filter(Boolean)
                .join(', '),
            });
          });
        }
      });

      // Process hierarchical matches (barangays within provinces)
      barangayByProvinceResults.forEach(result => {
        if (result.data) {
          result.data.forEach((barangay: any) => {
            const city = Array.isArray(barangay.psgc_cities_municipalities)
              ? barangay.psgc_cities_municipalities[0]
              : barangay.psgc_cities_municipalities;
            const province = city && (Array.isArray(city.psgc_provinces) ? city.psgc_provinces[0] : city.psgc_provinces);
            const region = province && (Array.isArray(province.psgc_regions) ? province.psgc_regions[0] : province.psgc_regions);
            allResults.push({
              code: barangay.code,
              name: barangay.name,
              level: 'barangay',
              barangay_code: barangay.code,
              barangay_name: barangay.name,
              city_code: city?.code,
              city_name: city?.name,
              city_type: city?.type,
              province_code: province?.code,
              province_name: province?.name,
              region_code: region?.code,
              region_name: region?.name,
              full_address: [barangay.name, city?.name, province?.name, region?.name]
                .filter(Boolean)
                .join(', '),
            });
          });
        }
      });

      // Process hierarchical matches (barangays within cities)
      barangayByCityResults.forEach(result => {
        if (result.data) {
          result.data.forEach((barangay: any) => {
            const city = Array.isArray(barangay.psgc_cities_municipalities)
              ? barangay.psgc_cities_municipalities[0]
              : barangay.psgc_cities_municipalities;
            const province = city && (Array.isArray(city.psgc_provinces) ? city.psgc_provinces[0] : city.psgc_provinces);
            const region = province && (Array.isArray(province.psgc_regions) ? province.psgc_regions[0] : province.psgc_regions);
            allResults.push({
              code: barangay.code,
              name: barangay.name,
              level: 'barangay',
              barangay_code: barangay.code,
              barangay_name: barangay.name,
              city_code: city?.code,
              city_name: city?.name,
              city_type: city?.type,
              province_code: province?.code,
              province_name: province?.name,
              region_code: region?.code,
              region_name: region?.name,
              full_address: [barangay.name, city?.name, province?.name, region?.name]
                .filter(Boolean)
                .join(', '),
            });
          });
        }
      });
    }

    // Remove duplicates based on code (using Set for better performance)
    const seen = new Set<string>();
    const uniqueResults = allResults.filter(item => {
      if (seen.has(item.code)) return false;
      seen.add(item.code);
      return true;
    });

    // Enhanced sorting by relevance and geographic hierarchy
    uniqueResults.sort((a, b) => {
      // First priority: Direct name matches (exact or starts with query)
      const aDirectMatch = a.name.toLowerCase().startsWith(rawQuery) ? 1 : 0;
      const bDirectMatch = b.name.toLowerCase().startsWith(rawQuery) ? 1 : 0;
      if (aDirectMatch !== bDirectMatch) return bDirectMatch - aDirectMatch;

      // Second priority: Exact matches within direct matches
      if (aDirectMatch && bDirectMatch) {
        const aExactMatch = a.name.toLowerCase() === rawQuery ? 1 : 0;
        const bExactMatch = b.name.toLowerCase() === rawQuery ? 1 : 0;
        if (aExactMatch !== bExactMatch) return bExactMatch - aExactMatch;
      }

      // Third priority: Geographic hierarchy grouping
      // Group by province first, then by city within province, then barangays within city
      if (a.province_name !== b.province_name) {
        return (a.province_name || '').localeCompare(b.province_name || '');
      }

      // Within same province: create city groups (city followed by its barangays)
      if (a.city_name !== b.city_name) {
        return (a.city_name || '').localeCompare(b.city_name || '');
      }

      // Within same city: city comes first, then its barangays alphabetically
      const levelOrder = { region: 1, province: 2, city: 3, barangay: 4 };
      const levelDiff =
        levelOrder[a.level as keyof typeof levelOrder] -
        levelOrder[b.level as keyof typeof levelOrder];
      if (levelDiff !== 0) return levelDiff;

      // Final priority: Alphabetical by name
      return a.name.localeCompare(b.name);
    });

    // Apply pagination
    const totalCount = uniqueResults.length;
    const startIndex = Math.max(0, offset);
    const endIndex = Math.min(startIndex + limit, totalCount, startIndex + 100); // Cap at 100 per request
    const data = uniqueResults.slice(startIndex, endIndex);

    return NextResponse.json({
      data: data,
      count: data.length,
      totalCount: totalCount,
      offset: startIndex,
      hasMore: endIndex < totalCount,
    });
  } catch (error) {
    console.error('Address search API error:', error);
    return NextResponse.json({ error: 'Internal server error' }, { status: 500 });
  }
}<|MERGE_RESOLUTION|>--- conflicted
+++ resolved
@@ -1,40 +1,5 @@
 import { createClient } from '@supabase/supabase-js';
 import { NextRequest, NextResponse } from 'next/server';
-// Proper interfaces for database results
-interface PSGCRegion {
-  code: string;
-  name: string;
-}
-
-interface PSGCProvince {
-  code: string;
-  name: string;
-  region_code: string;
-  psgc_regions: PSGCRegion;
-}
-
-interface PSGCCityMunicipality {
-  code: string;
-  name: string;
-  type: string;
-  province_code: string;
-  psgc_provinces: PSGCProvince;
-}
-
-interface PSGCBarangay {
-  code: string;
-  name: string;
-  city_municipality_code: string;
-  psgc_cities_municipalities: PSGCCityMunicipality;
-}
-
-// Search result interface
-interface PSGCSearchResult {
-  code: string;
-  name: string;
-  level: string;
-  [key: string]: any;
-}
 
 export async function GET(request: NextRequest) {
   try {
@@ -54,12 +19,11 @@
       return NextResponse.json({ data: [], count: 0 });
     }
 
-    const supabaseUrl = process.env.NEXT_PUBLIC_SUPABASE_URL;
-    const supabaseAnonKey = process.env.NEXT_PUBLIC_SUPABASE_ANON_KEY;
-    if (!supabaseUrl || !supabaseAnonKey) {
-      return NextResponse.json({ error: 'Missing Supabase configuration' }, { status: 500 });
-    }
-    const supabase = createClient(supabaseUrl, supabaseAnonKey);
+    // Use service role client to bypass RLS for geographic data
+    const supabase = createClient(
+      process.env.NEXT_PUBLIC_SUPABASE_URL!,
+      process.env.SUPABASE_SERVICE_ROLE_KEY!
+    );
 
     const rawQuery = query.trim().toLowerCase();
 
@@ -81,25 +45,12 @@
       });
 
       // Add reversed word order
-      const reversed = [...words].reverse().join(' ');
+      const reversed = words.reverse().join(' ');
       variations.push(`%${reversed}%`);
     }
 
     // Handle common abbreviations and variations
     const commonVariations: Record<string, string[]> = {
-<<<<<<< HEAD
-      'cav': ['cavite'],
-      'bgc': ['bonifacio global city', 'taguig'],
-      'qc': ['quezon city'],
-      'mm': ['metro manila', 'manila'],
-      'ncr': ['national capital region', 'metro manila'],
-      'mla': ['manila'],
-      'mkt': ['makati'],
-      'mkti': ['makati'],
-      'makati': ['makati'],
-      'pasig': ['pasig city'],
-      'taguig': ['taguig city'],
-=======
       cav: ['cavite'],
       bgc: ['bonifacio global city', 'taguig'],
       qc: ['quezon city'],
@@ -109,7 +60,6 @@
       makat: ['makati'],
       pasig: ['pasig city'],
       taguig: ['taguig city'],
->>>>>>> 8dbeab9f
     };
 
     // Add abbreviation expansions
@@ -144,7 +94,7 @@
     // Remove duplicates and empty variations
     const uniqueVariations = Array.from(new Set(variations)).filter(v => v.length > 2);
 
-    const allResults: PSGCSearchResult[] = [];
+    const allResults: any[] = [];
 
     // Search regions if requested
     if (levels.includes('region')) {
@@ -194,9 +144,7 @@
       provinceResults.forEach(result => {
         if (result.data) {
           result.data.forEach((province: any) => {
-            const region = Array.isArray(province.psgc_regions)
-              ? province.psgc_regions[0]
-              : province.psgc_regions;
+            const region = province.psgc_regions;
             allResults.push({
               code: province.code,
               name: province.name,
@@ -267,10 +215,8 @@
       cityResults.forEach(result => {
         if (result.data) {
           result.data.forEach((city: any) => {
-            const province = Array.isArray(city.psgc_provinces)
-              ? city.psgc_provinces[0]
-              : city.psgc_provinces;
-            const region = province && (Array.isArray(province.psgc_regions) ? province.psgc_regions[0] : province.psgc_regions);
+            const province = city.psgc_provinces;
+            const region = province?.psgc_regions;
             allResults.push({
               code: city.code,
               name: city.name,
@@ -293,10 +239,8 @@
       provinceMatchResults.forEach(result => {
         if (result.data) {
           result.data.forEach((city: any) => {
-            const province = Array.isArray(city.psgc_provinces)
-              ? city.psgc_provinces[0]
-              : city.psgc_provinces;
-            const region = province && (Array.isArray(province.psgc_regions) ? province.psgc_regions[0] : province.psgc_regions);
+            const province = city.psgc_provinces;
+            const region = province?.psgc_regions;
             allResults.push({
               code: city.code,
               name: city.name,
@@ -408,11 +352,9 @@
       barangayResults.forEach(result => {
         if (result.data) {
           result.data.forEach((barangay: any) => {
-            const city = Array.isArray(barangay.psgc_cities_municipalities)
-              ? barangay.psgc_cities_municipalities[0]
-              : barangay.psgc_cities_municipalities;
-            const province = city && (Array.isArray(city.psgc_provinces) ? city.psgc_provinces[0] : city.psgc_provinces);
-            const region = province && (Array.isArray(province.psgc_regions) ? province.psgc_regions[0] : province.psgc_regions);
+            const city = barangay.psgc_cities_municipalities;
+            const province = city?.psgc_provinces;
+            const region = province?.psgc_regions;
             allResults.push({
               code: barangay.code,
               name: barangay.name,
@@ -438,11 +380,9 @@
       barangayByProvinceResults.forEach(result => {
         if (result.data) {
           result.data.forEach((barangay: any) => {
-            const city = Array.isArray(barangay.psgc_cities_municipalities)
-              ? barangay.psgc_cities_municipalities[0]
-              : barangay.psgc_cities_municipalities;
-            const province = city && (Array.isArray(city.psgc_provinces) ? city.psgc_provinces[0] : city.psgc_provinces);
-            const region = province && (Array.isArray(province.psgc_regions) ? province.psgc_regions[0] : province.psgc_regions);
+            const city = barangay.psgc_cities_municipalities;
+            const province = city?.psgc_provinces;
+            const region = province?.psgc_regions;
             allResults.push({
               code: barangay.code,
               name: barangay.name,
@@ -468,11 +408,9 @@
       barangayByCityResults.forEach(result => {
         if (result.data) {
           result.data.forEach((barangay: any) => {
-            const city = Array.isArray(barangay.psgc_cities_municipalities)
-              ? barangay.psgc_cities_municipalities[0]
-              : barangay.psgc_cities_municipalities;
-            const province = city && (Array.isArray(city.psgc_provinces) ? city.psgc_provinces[0] : city.psgc_provinces);
-            const region = province && (Array.isArray(province.psgc_regions) ? province.psgc_regions[0] : province.psgc_regions);
+            const city = barangay.psgc_cities_municipalities;
+            const province = city?.psgc_provinces;
+            const region = province?.psgc_regions;
             allResults.push({
               code: barangay.code,
               name: barangay.name,
@@ -495,16 +433,17 @@
       });
     }
 
-    // Remove duplicates based on code (using Set for better performance)
-    const seen = new Set<string>();
-    const uniqueResults = allResults.filter(item => {
-      if (seen.has(item.code)) return false;
-      seen.add(item.code);
-      return true;
-    });
+    // Remove duplicates based on code
+    const uniqueResults = allResults.reduce((acc, current) => {
+      const exists = acc.find((item: any) => item.code === current.code);
+      if (!exists) {
+        acc.push(current);
+      }
+      return acc;
+    }, [] as any[]);
 
     // Enhanced sorting by relevance and geographic hierarchy
-    uniqueResults.sort((a, b) => {
+    uniqueResults.sort((a: any, b: any) => {
       // First priority: Direct name matches (exact or starts with query)
       const aDirectMatch = a.name.toLowerCase().startsWith(rawQuery) ? 1 : 0;
       const bDirectMatch = b.name.toLowerCase().startsWith(rawQuery) ? 1 : 0;
