--- conflicted
+++ resolved
@@ -1,5 +1,5 @@
+import { createClient } from '@supabase/supabase-js';
 import { NextRequest, NextResponse } from 'next/server';
-import { createPublicSupabaseClient, createAdminSupabaseClient } from '@/lib/data/client-factory';
 
 export async function GET(request: NextRequest, { params }: { params: Promise<{ id: string }> }) {
   try {
@@ -16,7 +16,10 @@
     const token = authHeader.split(' ')[1];
 
     // Create regular client to verify user
-    const supabase = createPublicSupabaseClient();
+    const supabase = createClient(
+      process.env.NEXT_PUBLIC_SUPABASE_URL!,
+      process.env.NEXT_PUBLIC_SUPABASE_ANON_KEY!
+    );
 
     // Verify the user token
     const {
@@ -29,7 +32,10 @@
     }
 
     // Use service role client to bypass RLS
-    const supabaseAdmin = createAdminSupabaseClient();
+    const supabaseAdmin = createClient(
+      process.env.NEXT_PUBLIC_SUPABASE_URL!,
+      process.env.SUPABASE_SERVICE_ROLE_KEY!
+    );
 
     // Get user profile to verify barangay access
     const { data: userProfile, error: profileError } = await supabaseAdmin
@@ -162,7 +168,7 @@
         };
       }
     } catch (geoError) {
-      console.debug('Geographic info load failed:', geoError?.message);
+      console.warn('Geographic info load failed:', geoError);
     }
 
     // Get birth place information if birth_place_code exists
@@ -256,13 +262,13 @@
                 };
               } else {
                 // All fallbacks failed
-                console.debug('Could not resolve birth place:', resident.birth_place_code);
+                console.warn('Could not resolve birth place:', resident.birth_place_code);
               }
             }
           }
         }
       } catch (birthPlaceError) {
-        console.debug('Birth place info load failed:', birthPlaceError?.message);
+        console.warn('Birth place info load failed:', birthPlaceError);
       }
     }
 
@@ -302,7 +308,7 @@
           };
         }
       } catch (occupationError) {
-        console.debug('Occupation info load failed:', occupationError?.message);
+        console.warn('Occupation info load failed:', occupationError);
       }
     }
 
@@ -337,7 +343,10 @@
     const token = authHeader.split(' ')[1];
 
     // Create regular client to verify user
-    const supabase = createPublicSupabaseClient();
+    const supabase = createClient(
+      process.env.NEXT_PUBLIC_SUPABASE_URL!,
+      process.env.NEXT_PUBLIC_SUPABASE_ANON_KEY!
+    );
 
     // Verify the user token
     const {
@@ -350,7 +359,10 @@
     }
 
     // Use service role client to bypass RLS
-    const supabaseAdmin = createAdminSupabaseClient();
+    const supabaseAdmin = createClient(
+      process.env.NEXT_PUBLIC_SUPABASE_URL!,
+      process.env.SUPABASE_SERVICE_ROLE_KEY!
+    );
 
     // Get user profile to verify barangay access
     const { data: userProfile, error: profileError } = await supabaseAdmin
@@ -448,13 +460,8 @@
         .maybeSingle(); // Use maybeSingle instead of single to avoid error when no record exists
 
       // Log the check result for debugging
-<<<<<<< HEAD
-      console.debug('Sectoral record check:', { 
-        exists: !!existingSectoral, 
-=======
       console.log('Sectoral record check:', {
         exists: !!existingSectoral,
->>>>>>> 8dbeab9f
         residentId,
         checkError: checkError?.message,
       });
@@ -484,13 +491,8 @@
             { status: 500 }
           );
         }
-<<<<<<< HEAD
-        
-        console.debug('Successfully updated sectoral data for resident:', residentId);
-=======
 
         console.log('Successfully updated sectoral data:', updatedData);
->>>>>>> 8dbeab9f
       } else {
         // Create new sectoral record (table doesn't have created_by/updated_by columns)
         const sectoralInsertData = {
@@ -499,18 +501,12 @@
           created_at: new Date().toISOString(),
           updated_at: new Date().toISOString(),
         };
-<<<<<<< HEAD
-        
-        console.debug('Attempting to insert sectoral data for resident:', residentId);
-        
-=======
 
         console.log(
           'Attempting to insert sectoral data:',
           JSON.stringify(sectoralInsertData, null, 2)
         );
 
->>>>>>> 8dbeab9f
         const { data: insertedData, error: sectoralInsertError } = await supabaseAdmin
           .from('resident_sectoral_info')
           .insert(sectoralInsertData)
@@ -615,7 +611,10 @@
     const token = authHeader.split(' ')[1];
 
     // Create regular client to verify user
-    const supabase = createPublicSupabaseClient();
+    const supabase = createClient(
+      process.env.NEXT_PUBLIC_SUPABASE_URL!,
+      process.env.NEXT_PUBLIC_SUPABASE_ANON_KEY!
+    );
 
     // Verify the user token
     const {
@@ -628,7 +627,10 @@
     }
 
     // Use service role client to bypass RLS
-    const supabaseAdmin = createAdminSupabaseClient();
+    const supabaseAdmin = createClient(
+      process.env.NEXT_PUBLIC_SUPABASE_URL!,
+      process.env.SUPABASE_SERVICE_ROLE_KEY!
+    );
 
     // Get user profile to verify barangay access
     const { data: userProfile, error: profileError } = await supabaseAdmin
