--- conflicted
+++ resolved
@@ -5,11 +5,6 @@
 
 import { NextRequest } from 'next/server';
 import { z } from 'zod';
-<<<<<<< HEAD
-import { ResidentRecord } from '@/types/database';
-import { ResidentSectoralInfo, ResidentMigrantInfo } from '@/types/residents';
-=======
->>>>>>> 8dbeab9f
 
 import {
   withAuth,
@@ -136,13 +131,8 @@
         // All residents must have households, and filtering is done based on household location
         const accessLevel = getAccessLevel(user.role);
 
-<<<<<<< HEAD
-        // Ensure we only show active residents (households!inner already ensures household presence)
-        query = query.eq('is_active', true);
-=======
         // Ensure we only show residents with households and active residents (soft delete support)
         query = query.not('household_code', 'is', null).eq('is_active', true);
->>>>>>> 8dbeab9f
 
         // Apply geographic filter based on the joined household data
         switch (accessLevel) {
@@ -359,7 +349,7 @@
           const hasSectoralData = sectoralFields.some(field => field in residentData);
 
           if (hasSectoralData && newResident?.id) {
-            const sectoralData: Partial<ResidentSectoralInfo> = {
+            const sectoralData: any = {
               resident_id: newResident.id,
               created_at: new Date().toISOString(),
               updated_at: new Date().toISOString(),
@@ -367,8 +357,8 @@
 
             // Add sectoral fields that are present
             sectoralFields.forEach(field => {
-              if (Object.prototype.hasOwnProperty.call(residentData, field)) {
-                sectoralData[field as keyof ResidentSectoralInfo] = (residentData as unknown as Record<string, unknown>)[field] as any;
+              if (field in residentData) {
+                sectoralData[field] = (residentData as any)[field] || false;
               }
             });
 
@@ -399,15 +389,11 @@
           ];
 
           const hasMigrationData = migrationFields.some(
-<<<<<<< HEAD
-            field => field in residentData && (residentData as unknown as Record<string, unknown>)[field]
-=======
             field => field in residentData && (residentData as any)[field]
->>>>>>> 8dbeab9f
           );
 
           if (hasMigrationData && newResident?.id) {
-            const migrationData: Partial<ResidentMigrantInfo> = {
+            const migrationData: any = {
               resident_id: newResident.id,
               created_at: new Date().toISOString(),
               updated_at: new Date().toISOString(),
@@ -415,8 +401,8 @@
 
             // Add migration fields that are present and not empty
             migrationFields.forEach(field => {
-              if (field in residentData && (residentData as unknown as Record<string, unknown>)[field]) {
-                migrationData[field as keyof ResidentMigrantInfo] = (residentData as unknown as Record<string, unknown>)[field];
+              if (field in residentData && (residentData as any)[field]) {
+                migrationData[field] = (residentData as any)[field];
               }
             });
 
