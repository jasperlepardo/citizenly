/**
 * Residents API Route
 * Updated to comply with API Design Standards
 */

import { NextRequest } from 'next/server';
import { z } from 'zod';
<<<<<<< HEAD
import { ResidentRecord, ResidentMigrantInfo } from '@/types/database';
import { ResidentSectoralInfo } from '@/types/residents';
=======
import { ResidentRecord } from '@/types/database';
import { ResidentSectoralInfo, ResidentMigrantInfo } from '@/types/residents';
>>>>>>> 286fc5b4

import {
  withAuth,
  applyGeographicFilter,
  createAdminSupabaseClient,
  getAccessLevel,
  logger,
  logError,
} from '@/lib';
import { auditDataOperation } from '@/lib/api/auditUtils';
import {
  createPaginatedResponse,
  createCreatedResponse,
  createValidationErrorResponse,
  processSearchParams,
  applySearchFilter,
  withNextRequestErrorHandling,
  withSecurityHeaders,
} from '@/lib/api/responseUtils';
import { RequestContext, Role } from '@/lib/api/types';
import { createResidentSchema } from '@/lib/api/validationUtils';
import { createRateLimitHandler } from '@/lib/security/rate-limit';
import { ResidentFormData } from '@/types';

// Type the auth result properly
interface AuthenticatedUser {
  id: string;
  email: string;
  role: Role;
  barangay_code?: string;
  city_code?: string;
  province_code?: string;
  region_code?: string;
}

// GET /api/residents - List residents with pagination and search
export const GET = withSecurityHeaders(
  withAuth(
    {
      requiredPermissions: [
        'residents.manage.barangay',
        'residents.manage.city',
        'residents.manage.province',
        'residents.manage.region',
        'residents.manage.all',
      ],
    },
    withNextRequestErrorHandling(
      async (request: NextRequest, context: RequestContext, user: AuthenticatedUser) => {
        // Apply rate limiting
        const rateLimitResponse = await createRateLimitHandler('SEARCH_RESIDENTS')(
          request,
          user.id
        );
        if (rateLimitResponse) return rateLimitResponse;

        // Process search parameters safely
        const { search, page, limit, offset } = await processSearchParams(
          new URL(request.url).searchParams,
          context
        );

        const supabaseAdmin = createAdminSupabaseClient();

        // Build base query with proper field selection including sectoral info and household
        let query = supabaseAdmin
          .from('residents')
          .select(
            `id, 
           first_name, 
           middle_name, 
           last_name, 
           birthdate, 
           sex, 
           birth_place_code, 
           household_code,
           email,
           mobile_number,
           civil_status,
           occupation_code,
           created_at,
           households!inner(
             code,
             name,
             barangay_code,
             city_municipality_code,
             province_code,
             region_code,
             house_number,
             street_id,
             subdivision_id
           ),
           resident_sectoral_info(
             is_labor_force_employed,
             is_unemployed,
             is_overseas_filipino_worker,
             is_person_with_disability,
             is_out_of_school_children,
             is_out_of_school_youth,
             is_senior_citizen,
             is_registered_senior_citizen,
             is_solo_parent,
             is_indigenous_people,
             is_migrant
           ),
           resident_migrant_info(
             previous_barangay_code,
             previous_city_municipality_code,
             previous_province_code,
             previous_region_code,
             date_of_transfer,
             reason_for_migration,
             is_intending_to_return,
             length_of_stay_previous_months,
             duration_of_stay_current_months,
             migration_type,
             is_whole_family_migrated
           )`,
            { count: 'exact' }
          )
          .order('created_at', { ascending: false });

        // Apply geographic filtering based on user's access level through households
        // All residents must have households, and filtering is done based on household location
        const accessLevel = getAccessLevel(user.role);

<<<<<<< HEAD
        // Ensure we only show residents with households and active residents (soft delete support)
        query = query.not('household_code', 'is', null).eq('is_active', true);
=======
        // Ensure we only show active residents (households!inner already ensures household presence)
        query = query.eq('is_active', true);
>>>>>>> 286fc5b4

        // Apply geographic filter based on the joined household data
        switch (accessLevel) {
          case 'barangay':
            if (user.barangay_code) {
              // Filter residents whose households are in the user's barangay
              query = query.eq('households.barangay_code', user.barangay_code);
            }
            break;
          case 'city':
            if (user.city_code) {
              query = query.eq('households.city_municipality_code', user.city_code);
            }
            break;
          case 'province':
            if (user.province_code) {
              query = query.eq('households.province_code', user.province_code);
            }
            break;
          case 'region':
            if (user.region_code) {
              query = query.eq('households.region_code', user.region_code);
            }
            break;
          case 'national':
            // No filtering for national access
            break;
        }

        // Apply search filter if provided
        if (search) {
          query = applySearchFilter(query, search, [
            'first_name',
            'middle_name',
            'last_name',
            'email',
          ]);
        }

        // Apply pagination
        query = query.range(offset, offset + limit - 1);

        // Execute query with count
        const { data: residents, error, count } = await query;

        // Handle count fallback if needed
        let actualCount = count || 0;
        if ((count || 0) === 0 && residents && residents.length > 0) {
          // Use data length as fallback count
          actualCount = residents.length;
        }

        if (error) {
          logError(new Error('Residents query error'), JSON.stringify(error));
          throw error;
        }

        // Audit the data access
        await auditDataOperation('view', 'resident', 'list', context, {
          searchTerm: search,
          resultCount: residents?.length || 0,
          totalCount: actualCount,
        });

        return createPaginatedResponse(
          residents || [],
          { page, limit, total: actualCount },
          'Residents retrieved successfully',
          context
        );
      }
    )
  )
);

// POST /api/residents - Create new resident
export const POST = withSecurityHeaders(
  withAuth(
    {
      requiredPermissions: [
        'residents.manage.barangay',
        'residents.manage.city',
        'residents.manage.province',
        'residents.manage.region',
        'residents.manage.all',
      ],
    },
    withNextRequestErrorHandling(
      async (request: NextRequest, context: RequestContext, user: AuthenticatedUser) => {
        // Apply rate limiting
        const rateLimitResponse = await createRateLimitHandler('RESIDENT_CREATE')(request, user.id);
        if (rateLimitResponse) return rateLimitResponse;

        // Parse and validate request body
        const body = await request.json();
        logger.debug('Received create resident request', {
          hasBody: !!body,
          bodyKeys: Object.keys(body),
        });

        const validationResult = createResidentSchema.safeParse(body);

        if (!validationResult.success) {
          logger.error('Resident validation failed', {
            issueCount: validationResult.error.issues.length,
            hasIssues: !!validationResult.error.issues,
            employment_status_issues: validationResult.error.issues.filter(i =>
              i.path.includes('employment_status')
            ),
            allIssues: validationResult.error.issues.map(i => ({
              path: i.path,
              message: i.message,
              received: (i as any).received,
              expected: (i as any).expected,
              code: (i as any).code,
            })),
            detailedErrors: validationResult.error.format(),
          });
          return createValidationErrorResponse(
            validationResult.error.issues.map((err: z.ZodIssue) => ({
              field: err.path.join('.'),
              message: err.message,
            })),
            context
          );
        }

        const residentData = validationResult.data as ResidentFormData;

        const supabaseAdmin = createAdminSupabaseClient();

        // Prepare data for insertion (using exact database field names)
        const insertData = {
          // Required fields
          first_name: residentData.first_name,
          last_name: residentData.last_name,
          birthdate: residentData.birthdate,
          sex: residentData.sex,

          // Optional fields (using exact database field names)
          middle_name: residentData.middle_name || null,
          extension_name: residentData.extension_name || null,
          mobile_number: residentData.mobile_number || null,
          telephone_number: residentData.telephone_number || null,
          email: residentData.email || null,
          mother_maiden_first: residentData.mother_maiden_first || null,
          mother_maiden_middle: residentData.mother_maiden_middle || null,
          mother_maiden_last: residentData.mother_maiden_last || null,
          birth_place_code: residentData.birth_place_code || null,
          household_code: residentData.household_code,

          // Additional fields with defaults
          civil_status: residentData.civil_status || 'single',
          civil_status_others_specify: residentData.civil_status_others_specify || null,
          citizenship: residentData.citizenship || 'filipino',
          blood_type: residentData.blood_type || null,
          ethnicity: residentData.ethnicity || null,
          religion: residentData.religion || 'roman_catholic',
          religion_others_specify: residentData.religion_others_specify || null,
          employment_status: residentData.employment_status || null,
          education_attainment: residentData.education_attainment || null,
          is_graduate: residentData.is_graduate || false,
          occupation_code: residentData.occupation_code || null,
          height: residentData.height || null,
          weight: residentData.weight || null,
          complexion: residentData.complexion || null,
          philsys_card_number: residentData.philsys_card_number || null,
          is_voter: residentData.is_voter || null,
          is_resident_voter: residentData.is_resident_voter || null,
          last_voted_date:
            residentData.last_voted_date && residentData.last_voted_date !== ''
              ? residentData.last_voted_date
              : null,
          is_active: true,
          created_by: user.id,
          updated_by: user.id,
        };

        // Use a transaction-like approach by tracking operations for rollback
        let newResident = null;
        let sectoralRecordCreated = false;
        let migrationRecordCreated = false;

        try {
          // Insert resident
          const { data: resident, error: insertError } = await supabaseAdmin
            .from('residents')
            .insert([insertData])
            .select('id, first_name, last_name, birthdate, sex, birth_place_code, created_at')
            .single();

          if (insertError) {
            logError(new Error('Resident creation error'), JSON.stringify(insertError));
            throw insertError;
          }

          newResident = resident;

          // Handle sectoral information if provided
          const sectoralFields = [
            'is_labor_force_employed',
            'is_unemployed',
            'is_overseas_filipino_worker',
            'is_person_with_disability',
            'is_out_of_school_children',
            'is_out_of_school_youth',
            'is_senior_citizen',
            'is_registered_senior_citizen',
            'is_solo_parent',
            'is_indigenous_people',
            'is_migrant',
          ];

          const hasSectoralData = sectoralFields.some(field => field in residentData);

          if (hasSectoralData && newResident?.id) {
            const sectoralData: Partial<ResidentSectoralInfo> = {
              resident_id: newResident.id,
              created_at: new Date().toISOString(),
              updated_at: new Date().toISOString(),
            };

            // Add sectoral fields that are present
            sectoralFields.forEach(field => {
<<<<<<< HEAD
              if (field in residentData) {
                sectoralData[field as keyof ResidentSectoralInfo] = (residentData as Record<string, unknown>)[field] || false;
=======
              if (Object.prototype.hasOwnProperty.call(residentData, field)) {
                sectoralData[field as keyof ResidentSectoralInfo] = (residentData as unknown as Record<string, unknown>)[field] as any;
>>>>>>> 286fc5b4
              }
            });

            const { error: sectoralError } = await supabaseAdmin
              .from('resident_sectoral_info')
              .insert(sectoralData);

            if (sectoralError) {
              console.error('Failed to create sectoral information:', sectoralError);
              throw new Error('Failed to create sectoral information');
            }

            sectoralRecordCreated = true;
          }

          // Handle migration information if provided
          const migrationFields = [
            'previous_barangay_code',
            'previous_city_municipality_code',
            'previous_province_code',
            'previous_region_code',
            'date_of_transfer',
            'reason_for_leaving',
            'reason_for_transferring',
            'length_of_stay_previous_months',
            'duration_of_stay_current_months',
            'is_intending_to_return',
          ];

          const hasMigrationData = migrationFields.some(
<<<<<<< HEAD
            field => field in residentData && (residentData as Record<string, unknown>)[field]
=======
            field => field in residentData && (residentData as unknown as Record<string, unknown>)[field]
>>>>>>> 286fc5b4
          );

          if (hasMigrationData && newResident?.id) {
            const migrationData: Partial<ResidentMigrantInfo> = {
              resident_id: newResident.id,
              created_at: new Date().toISOString(),
              updated_at: new Date().toISOString(),
            };

            // Add migration fields that are present and not empty
            migrationFields.forEach(field => {
<<<<<<< HEAD
              if (field in residentData && (residentData as Record<string, unknown>)[field]) {
                migrationData[field as keyof ResidentMigrantInfo] = (residentData as Record<string, unknown>)[field];
=======
              if (field in residentData && (residentData as unknown as Record<string, unknown>)[field]) {
                migrationData[field as keyof ResidentMigrantInfo] = (residentData as unknown as Record<string, unknown>)[field];
>>>>>>> 286fc5b4
              }
            });

            const { error: migrationError } = await supabaseAdmin
              .from('resident_migrant_info')
              .insert(migrationData);

            if (migrationError) {
              console.error('Failed to create migration information:', migrationError);
              throw new Error('Failed to create migration information');
            }

            migrationRecordCreated = true;
          }
        } catch (transactionError) {
          // Rollback operations in reverse order
          console.error('Transaction error, rolling back:', transactionError);

          // Rollback migration info if created
          if (migrationRecordCreated && newResident?.id) {
            await supabaseAdmin
              .from('resident_migrant_info')
              .delete()
              .eq('resident_id', newResident.id);
          }

          // Rollback sectoral info if created
          if (sectoralRecordCreated && newResident?.id) {
            await supabaseAdmin
              .from('resident_sectoral_info')
              .delete()
              .eq('resident_id', newResident.id);
          }

          // Rollback resident if created
          if (newResident?.id) {
            await supabaseAdmin.from('residents').delete().eq('id', newResident.id);
          }

          throw transactionError;
        }

        // Audit the creation
        await auditDataOperation('create', 'resident', newResident.id, context, {
          fullName: `${residentData.first_name} ${residentData.last_name}`,
        });

        return createCreatedResponse(
          {
            resident_id: newResident.id,
            resident: newResident,
          },
          'Resident created successfully',
          context
        );
      }
    )
  )
);

// Export rate limiting rules for this endpoint
// export const rateLimitConfig = {
//   GET: RATE_LIMIT_RULES.SEARCH_RESIDENTS,
//   POST: RATE_LIMIT_RULES.RESIDENT_CREATE
// };<|MERGE_RESOLUTION|>--- conflicted
+++ resolved
@@ -5,13 +5,8 @@
 
 import { NextRequest } from 'next/server';
 import { z } from 'zod';
-<<<<<<< HEAD
-import { ResidentRecord, ResidentMigrantInfo } from '@/types/database';
-import { ResidentSectoralInfo } from '@/types/residents';
-=======
 import { ResidentRecord } from '@/types/database';
 import { ResidentSectoralInfo, ResidentMigrantInfo } from '@/types/residents';
->>>>>>> 286fc5b4
 
 import {
   withAuth,
@@ -138,13 +133,8 @@
         // All residents must have households, and filtering is done based on household location
         const accessLevel = getAccessLevel(user.role);
 
-<<<<<<< HEAD
-        // Ensure we only show residents with households and active residents (soft delete support)
-        query = query.not('household_code', 'is', null).eq('is_active', true);
-=======
         // Ensure we only show active residents (households!inner already ensures household presence)
         query = query.eq('is_active', true);
->>>>>>> 286fc5b4
 
         // Apply geographic filter based on the joined household data
         switch (accessLevel) {
@@ -369,13 +359,8 @@
 
             // Add sectoral fields that are present
             sectoralFields.forEach(field => {
-<<<<<<< HEAD
-              if (field in residentData) {
-                sectoralData[field as keyof ResidentSectoralInfo] = (residentData as Record<string, unknown>)[field] || false;
-=======
               if (Object.prototype.hasOwnProperty.call(residentData, field)) {
                 sectoralData[field as keyof ResidentSectoralInfo] = (residentData as unknown as Record<string, unknown>)[field] as any;
->>>>>>> 286fc5b4
               }
             });
 
@@ -406,11 +391,7 @@
           ];
 
           const hasMigrationData = migrationFields.some(
-<<<<<<< HEAD
-            field => field in residentData && (residentData as Record<string, unknown>)[field]
-=======
             field => field in residentData && (residentData as unknown as Record<string, unknown>)[field]
->>>>>>> 286fc5b4
           );
 
           if (hasMigrationData && newResident?.id) {
@@ -422,13 +403,8 @@
 
             // Add migration fields that are present and not empty
             migrationFields.forEach(field => {
-<<<<<<< HEAD
-              if (field in residentData && (residentData as Record<string, unknown>)[field]) {
-                migrationData[field as keyof ResidentMigrantInfo] = (residentData as Record<string, unknown>)[field];
-=======
               if (field in residentData && (residentData as unknown as Record<string, unknown>)[field]) {
                 migrationData[field as keyof ResidentMigrantInfo] = (residentData as unknown as Record<string, unknown>)[field];
->>>>>>> 286fc5b4
               }
             });
 
