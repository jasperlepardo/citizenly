--- conflicted
+++ resolved
@@ -1,12 +1,5 @@
-<<<<<<< HEAD
-import { NextRequest, NextResponse } from 'next/server';
-import { createHmac, timingSafeEqual } from 'crypto';
-import { WebhookUserRecord } from '@/types/auth';
-import { createAdminSupabaseClient } from '@/lib';
-=======
 import crypto from 'crypto';
 
->>>>>>> 8dbeab9f
 import type { SupabaseClient } from '@supabase/supabase-js';
 import { NextRequest, NextResponse } from 'next/server';
 
@@ -30,23 +23,14 @@
     const body = await request.text();
     const signature = request.headers.get('x-webhook-signature');
 
-    // Verify webhook signature in production (fail closed)
-    if (process.env.NODE_ENV === 'production') {
-      if (!signature) {
-        console.error('Missing webhook signature');
-        return NextResponse.json({ error: 'Missing signature' }, { status: 401 });
-      }
-      if (!process.env.SUPABASE_WEBHOOK_SECRET || WEBHOOK_SECRET === 'dev-webhook-secret') {
-        console.error('Webhook secret not configured in production');
-        return NextResponse.json({ error: 'Server misconfiguration' }, { status: 500 });
-      }
-      const expectedSignature = createHmac('sha256', WEBHOOK_SECRET)
+    // Verify webhook signature in production
+    if (process.env.NODE_ENV === 'production' && signature) {
+      const expectedSignature = crypto
+        .createHmac('sha256', WEBHOOK_SECRET)
         .update(body)
         .digest('hex');
-      // timing-safe comparison
-      const sigBuf = Buffer.from(signature, 'hex');
-      const expBuf = Buffer.from(expectedSignature, 'hex');
-      if (sigBuf.length !== expBuf.length || !timingSafeEqual(sigBuf, expBuf)) {
+
+      if (signature !== expectedSignature) {
         console.error('Invalid webhook signature');
         return NextResponse.json({ error: 'Invalid signature' }, { status: 401 });
       }
@@ -54,7 +38,7 @@
 
     const payload: WebhookPayload = JSON.parse(body);
 
-    console.warn('🔄 Auth webhook received:', {
+    console.log('🔄 Auth webhook received:', {
       type: payload.type,
       table: payload.table,
       userId: payload.record?.id,
@@ -79,7 +63,7 @@
         break;
 
       default:
-        console.warn(`Unhandled webhook type: ${payload.type}`);
+        console.log(`Unhandled webhook type: ${payload.type}`);
     }
 
     return NextResponse.json({ message: 'Webhook processed successfully' });
@@ -98,7 +82,7 @@
 
   // Check if email was just confirmed
   if (oldRecord.email_confirmed_at === null && newRecord.email_confirmed_at !== null) {
-    console.warn(`✅ Email confirmed for user: ${userId}`);
+    console.log(`✅ Email confirmed for user: ${userId}`);
 
     try {
       // Update profile verification status
@@ -122,20 +106,20 @@
       // Queue welcome notifications
       await queueWelcomeNotifications(supabaseAdmin, userId);
 
-      console.warn(`✅ Post-confirmation processing completed for user: ${userId}`);
+      console.log(`✅ Post-confirmation processing completed for user: ${userId}`);
     } catch (error) {
       console.error(`❌ Post-confirmation processing failed for user ${userId}:`, error);
     }
   }
 }
 
-async function handleUserInsert(supabaseAdmin: SupabaseClient, record: WebhookUserRecord) {
+async function handleUserInsert(supabaseAdmin: any, record: WebhookUserRecord) {
   const userId = record.id;
-  console.warn(`👤 New user created: ${userId}`);
+  console.log(`👤 New user created: ${userId}`);
 
   // If user is already confirmed (rare but possible), process immediately
   if (record.email_confirmed_at) {
-    console.warn(`✅ User already confirmed at signup: ${userId}`);
+    console.log(`✅ User already confirmed at signup: ${userId}`);
     const mockOldRecord: WebhookUserRecord = {
       ...record,
       email_confirmed_at: null,
@@ -144,7 +128,7 @@
   }
 }
 
-async function completeAddressHierarchy(supabaseAdmin: SupabaseClient, userId: string) {
+async function completeAddressHierarchy(supabaseAdmin: any, userId: string) {
   try {
     // Get user profile with barangay code
     const { data: profile, error: profileError } = await supabaseAdmin
@@ -154,13 +138,13 @@
       .single();
 
     if (profileError || !profile || !profile.barangay_code) {
-      console.warn(`No address hierarchy to complete for user: ${userId}`);
+      console.log(`No address hierarchy to complete for user: ${userId}`);
       return;
     }
 
     // If hierarchy is already complete, skip
     if (profile.city_municipality_code && profile.province_code && profile.region_code) {
-      console.warn(`Address hierarchy already complete for user: ${userId}`);
+      console.log(`Address hierarchy already complete for user: ${userId}`);
       return;
     }
 
@@ -196,8 +180,8 @@
       .from('auth_user_profiles')
       .update({
         city_municipality_code: hierarchy.city_municipality_code,
-        province_code: (hierarchy as { psgc_cities_municipalities: { province_code: string; psgc_provinces: { region_code: string } } }).psgc_cities_municipalities.province_code,
-        region_code: (hierarchy as { psgc_cities_municipalities: { province_code: string; psgc_provinces: { region_code: string } } }).psgc_cities_municipalities.psgc_provinces.region_code,
+        province_code: (hierarchy as any).psgc_cities_municipalities.province_code,
+        region_code: (hierarchy as any).psgc_cities_municipalities.psgc_provinces.region_code,
         updated_at: new Date().toISOString(),
       })
       .eq('id', userId);
@@ -205,14 +189,14 @@
     if (updateError) {
       console.error(`Failed to update address hierarchy for user ${userId}:`, updateError);
     } else {
-      console.warn(`✅ Address hierarchy completed for user: ${userId}`);
+      console.log(`✅ Address hierarchy completed for user: ${userId}`);
     }
   } catch (error) {
     console.error(`Error completing address hierarchy for user ${userId}:`, error);
   }
 }
 
-async function queueWelcomeNotifications(supabaseAdmin: SupabaseClient, userId: string) {
+async function queueWelcomeNotifications(supabaseAdmin: any, userId: string) {
   try {
     // Get user profile for notification data
     const { data: profile, error: profileError } = await supabaseAdmin
@@ -242,7 +226,7 @@
       metadata: {
         email: profile.email,
         first_name: profile.first_name,
-        role_name: (profile as { auth_roles: { name: string } }).auth_roles.name,
+        role_name: (profile as any).auth_roles.name,
       },
     });
 
@@ -266,7 +250,7 @@
     if (notifError) {
       console.error(`Failed to queue notifications for user ${userId}:`, notifError);
     } else {
-      console.warn(`✅ Welcome notifications queued for user: ${userId}`);
+      console.log(`✅ Welcome notifications queued for user: ${userId}`);
     }
   } catch (error) {
     console.error(`Error queuing notifications for user ${userId}:`, error);
