--- conflicted
+++ resolved
@@ -23,11 +23,6 @@
 NEXT_PUBLIC_RATE_LIMIT_ENABLED=true
 
 # Security Configuration
-<<<<<<< HEAD
-# CSRF Protection Secret - Should be set via Vercel environment variables for production
-# This is a placeholder for production - actual secret should be set in Vercel dashboard
-=======
 # CSRF Protection Secret - Must be set via Vercel environment variables for production
 # This is a placeholder - actual secret should be set in Vercel dashboard
->>>>>>> 4d77856c
 CSRF_SECRET=production-csrf-secret-change-in-vercel